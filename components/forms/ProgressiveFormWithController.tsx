--- conflicted
+++ resolved
@@ -34,13 +34,8 @@
 import { useWatch } from 'react-hook-form'
 import { useResponsiveLayout } from '@/hooks/useResponsiveLayout'
 import { cn, formatNumberWithCommas, parseFormattedNumber } from '@/lib/utils'
-<<<<<<< HEAD
-import { calculateInstantProfile, roundMonthlyPayment } from '@/lib/calculations/instant-profile'
-import { generatePropertyCaveats } from '@/lib/calculations/property-loan-helpers'
-=======
 import { calculateInstantProfile, roundMonthlyPayment, calculateRefinanceOutlook } from '@/lib/calculations/instant-profile'
 import { getPlaceholderRates } from '@/lib/types/market-rates'
->>>>>>> b1d2b33f
 import { Input } from '@/components/ui/input'
 import { Button } from '@/components/ui/button'
 import { Progress } from '@/components/ui/progress'
@@ -1181,254 +1176,6 @@
                   )}
                 />
 
-<<<<<<< HEAD
-            {/* 
-              ========================================
-              MOBILE RESPONSIVE TESTING CHECKLIST
-              ========================================
-              
-              Test the following viewports BEFORE merge:
-              
-              1. 320px viewport (iPhone SE)
-                 - Verify no horizontal scroll
-                 - Check calculation card fits width
-                 - Verify caveats list readable
-              
-              2. 375px viewport (iPhone 12/13)
-                 - Check spacing between elements
-                 - Verify button sizes (min 44px height)
-                 - Test caveat text wrapping
-              
-              3. 390px viewport (standard mobile)
-                 - Verify heading font sizes
-                 - Check max loan amount visibility
-                 - Test CTA link tapability
-              
-              4. Touch targets
-                 - All buttons minimum 44px (iOS guideline)
-                 - Links have adequate spacing
-                 - Checkbox has 44px touch area
-              
-              5. Readability
-                 - Text minimum 14px on mobile
-                 - Adequate line-height for lists
-                 - Color contrast meets WCAG AA
-              
-              Test command: npm run dev, open DevTools, test responsive mode
-              ========================================
-            */}
-
-            {!isInstantCalcLoading && showInstantCalc && instantCalcResult && fieldValues.propertyType && fieldValues.propertyCategory && (() => {
-              // Handle new_purchase loan type
-              if (loanType === 'new_purchase') {
-                const propertyPrice = fieldValues.priceRange || 0
-                const propertyCategory = fieldValues.propertyCategory
-                
-                // #PATH_DECISION: Property type mapping to helper function format
-                // Map form values to helper function expected format:
-                // - Form stores: 'HDB', 'Private', 'EC', 'Landed', 'Commercial'
-                // - Helper expects: 'hdb-resale', 'private-new', etc.
-                const propertyType = propertyCategory === 'resale' 
-                  ? `${fieldValues.propertyType?.toLowerCase()}-resale`
-                  : propertyCategory === 'bto'
-                  ? 'hdb-new'
-                  : propertyCategory === 'commercial'
-                  ? 'commercial'
-                  : `${fieldValues.propertyType?.toLowerCase()}-new`
-                
-                const combinedAge = fieldValues.combinedAge || 30
-                const isSecondHome = (fieldValues.existingProperties || 0) > 0
-
-                const { maxLoan, caveats } = generatePropertyCaveats(
-                  propertyPrice,
-                  propertyCategory,
-                  propertyType,
-                  combinedAge,
-                  isSecondHome
-                )
-
-                return (
-                  <div className="mt-6 p-6 bg-gradient-to-br from-blue-50 to-indigo-50 rounded-lg border border-blue-200">
-                    <h4 className="text-2xl font-bold text-gray-900 mb-2">
-                      ✨ You can borrow up to ${maxLoan.toLocaleString()}
-                    </h4>
-                    
-                    <p className="text-gray-600 mb-4">
-                      {isSecondHome 
-                        ? "Your loan is capped at 45% LTV since you're keeping your current property."
-                        : "Your loan is capped at 75% LTV for your first home purchase."}
-                    </p>
-
-                    {/* Personalized caveats */}
-                    <div className="bg-amber-50 border border-amber-200 rounded-lg p-4 space-y-2">
-                      <p className="font-semibold text-amber-900 text-sm mb-2">📋 Important details:</p>
-                      {caveats.map((caveat, idx) => (
-                        <p key={idx} className="text-sm text-amber-800">{caveat}</p>
-                      ))}
-                    </div>
-
-                    {/* CTA to detailed calculator */}
-                    <div className="mt-4 pt-4 border-t border-blue-200">
-                      <p className="text-sm text-gray-600">
-                        Want to see monthly payments and full breakdown?{' '}
-                        <a href="/calculator" className="text-blue-600 hover:text-blue-800 underline font-medium">
-                          Use our detailed calculator →
-                        </a>
-                      </p>
-                    </div>
-                  </div>
-                )
-              }
-
-              // Handle refinance loan type
-              if (loanType === 'refinance' && isRefinanceResult(instantCalcResult) && instantCalcResult.monthlySavings) {
-                // Use currentMonthlyPayment from calculateRefinanceOutlook() which handles missing rates
-                const currentMonthlyPayment = instantCalcResult.currentMonthlyPayment ?? 0
-                const newMonthlyPayment = currentMonthlyPayment - instantCalcResult.monthlySavings
-                const lifetimeSavings = instantCalcResult.monthlySavings * 12 * 20 // Over 20 years
-                const breakEvenMonths = 0 // Would be calculated based on refinancing costs
-
-                return (
-                  <div className="mt-6 p-6 bg-[#F8F8F8] border border-[#E5E5E5]">
-                    <h4 className="text-sm font-semibold text-black mb-4">
-                      <Sparkles className="inline-block w-4 h-4 mr-2" />
-                      Your Refinancing Opportunity
-                    </h4>
-                    
-                    <div className="grid grid-cols-1 gap-4">
-                      {/* Current vs New Payment */}
-                      <div className="border-b border-[#E5E5E5] pb-3">
-                        <p className="text-xs uppercase tracking-wider text-[#666666] font-semibold mb-2">
-                          Current Monthly Payment
-                        </p>
-                        <p className="text-lg font-mono text-black">
-                          ${currentMonthlyPayment.toLocaleString()}/mo
-                          <span className="text-sm text-[#666666] ml-2">[@ {instantCalcResult.currentRate || 3.5}% interest]</span>
-                        </p>
-                      </div>
-
-                      <div className="border-b border-[#E5E5E5] pb-3">
-                        <p className="text-xs uppercase tracking-wider text-[#666666] font-semibold mb-1">
-                          New Monthly Payment (est.)
-                        </p>
-                        <p className="text-lg font-mono font-semibold text-black">
-                          ${newMonthlyPayment.toLocaleString()}/mo
-                          <span className="text-sm text-[#666666] ml-2">[@ 2.6% interest]</span>
-                        </p>
-                      </div>
-
-                      {/* Monthly Savings */}
-                      <div className="border-b border-[#E5E5E5] pb-3">
-                        <p className="text-xs uppercase tracking-wider text-[#666666] font-semibold mb-2">
-                          Monthly Savings
-                        </p>
-                        <p className="text-xl font-mono font-semibold text-[#10B981]">
-                          ${instantCalcResult.monthlySavings.toLocaleString()}/mo
-                          <span className="text-sm text-[#10B981] ml-2">[🔥 {Math.round((instantCalcResult.monthlySavings / currentMonthlyPayment) * 100)}% reduction]</span>
-                        </p>
-                      </div>
-
-                      {/* Lifetime Savings */}
-                      <div className="border-b border-[#E5E5E5] pb-3">
-                        <p className="text-xs uppercase tracking-wider text-[#666666] font-semibold mb-2">
-                          Lifetime Savings
-                        </p>
-                        <p className="text-lg font-mono font-semibold text-black">
-                          ${lifetimeSavings.toLocaleString()}
-                          <span className="text-sm text-[#666666] ml-2">[over 20 years]</span>
-                        </p>
-                      </div>
-
-                      {/* Break-even Period */}
-                      <div>
-                        <p className="text-xs uppercase tracking-wider text-[#666666] font-semibold mb-2">
-                          Break-even Period
-                        </p>
-                        <p className="text-lg font-mono font-semibold text-black">
-                          9 months 
-                          <span className="text-sm text-[#666666] ml-2">[recover refinancing cost]</span>
-                        </p>
-                      </div>
-                    </div>
-
-                    {/* Urgency Message */}
-                    <div className="mt-4 pt-4 border-t border-[#E5E5E5]">
-                      <div className="flex items-center gap-2 p-3 bg-[#FCD34D]/10 border border-[#FCD34D]/20">
-                        <AlertTriangle className="w-4 h-4 text-[#FCD34D]" />
-                        <div>
-                          <p className="text-sm font-semibold text-black">Highly recommended</p>
-                          <p className="text-xs text-[#666666]">Savings over $300/mo justify refinancing</p>
-                          <p className="text-xs text-[#666666]">⏰ Complete Step 3 now to lock in current rates</p>
-                        </div>
-                      </div>
-                    </div>
-                  </div>
-                )
-              }
-
-              return null
-            })()}
-
-
-            
-
-            {/* LTV Toggle for What-If Analysis */}
-            {showInstantCalc && instantCalcResult && loanType === 'new_purchase' && (
-              <div className="mt-6 p-4 bg-[#F8F8F8] border border-[#E5E5E5]">
-                <div className="flex items-center justify-between mb-4">
-                  <div>
-                    <p className="text-sm font-semibold text-black">LTV Scenario Analysis</p>
-                    <p className="text-xs text-[#666666]">See how different LTV settings affect your borrowing power</p>
-                  </div>
-                  <div className="flex items-center gap-2">
-                    <button
-                      type="button"
-                      onClick={() => handleLtvSelection(75)}
-                      className={`px-3 py-1 text-xs font-mono rounded transition-colors ${
-                        ltvMode === 75 
-                          ? 'bg-[#FCD34D] text-black border border-[#FCD34D]' 
-                          : 'bg-white text-[#666666] border border-[#E5E5E5] hover:bg-[#F8F8F8]'
-                      }`}
-                    >
-                      75% (Default)
-                    </button>
-                    <button
-                      type="button"
-                      onClick={() => handleLtvSelection(55)}
-                      className={`px-3 py-1 text-xs font-mono rounded transition-colors ${
-                        ltvMode === 55 
-                          ? 'bg-[#FCD34D] text-black border border-[#FCD34D]' 
-                          : 'bg-white text-[#666666] border border-[#E5E5E5] hover:bg-[#F8F8F8]'
-                      }`}
-                    >
-                      55%
-                    </button>
-                  </div>
-                </div>
-
-                <div className="mt-3 flex items-start gap-2 text-xs text-[#666666]">
-                  <Info className="w-4 h-4 text-[#666666]" aria-hidden="true" />
-                  <span>
-                    75% LTV matches Dr Elena&apos;s baseline persona for first-time buyers. Switch to 55% if you want a conservative investment scenario with more cash buffer.
-                  </span>
-                </div>
-                
-                {ltvComparisonData ? (
-                  <div className="grid grid-cols-2 gap-2 text-center">
-                    <div className="p-2 bg-white border border-[#E5E5E5]">
-                      <p className="text-xs text-[#666666] mb-1">Max Loan</p>
-                      <p className="text-sm font-mono font-semibold text-black">
-                        ${ltvComparisonData.maxLoan.toLocaleString()}
-                      </p>
-                      <p className="text-xs text-[#666666] mt-1">({ltvMode}% LTV)</p>
-                    </div>
-                    <div className="p-2 bg-white border border-[#E5E5E5]">
-                      <p className="text-xs text-[#666666] mb-1">Monthly Payment</p>
-                      <p className="text-sm font-mono font-semibold text-black">
-                        ${ltvComparisonData.monthlyPayment.toLocaleString()}
-                      </p>
-                      <p className="text-xs text-[#666666] mt-1">${ltvComparisonData.downpayment.toLocaleString()} down</p>
-=======
                 <Controller
                   name="priceRange"
                   control={control}
@@ -1455,7 +1202,6 @@
                           {getErrorMessage(errors.priceRange)}
                         </p>
                       )}
->>>>>>> b1d2b33f
                     </div>
                   )}
                 />
