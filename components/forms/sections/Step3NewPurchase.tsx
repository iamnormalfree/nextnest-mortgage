--- conflicted
+++ resolved
@@ -1,1683 +1,840 @@
-<<<<<<< HEAD
-// ABOUTME: Step 3 New Purchase section with income panel, liabilities toggles, and MAS readiness card
-
-'use client'
-
-import { useMemo, useState, useEffect } from 'react'
-import { Control, Controller, useWatch } from 'react-hook-form'
-import { Input } from '@/components/ui/input'
-import { Checkbox } from '@/components/ui/checkbox'
-import { Select, SelectContent, SelectItem, SelectTrigger, SelectValue } from '@/components/ui/select'
-import { AlertTriangle, CheckCircle } from 'lucide-react'
-import { getEmploymentRecognitionRate, calculateInstantProfile } from '@/lib/calculations/instant-profile'
-import { DR_ELENA_INCOME_DESCRIPTIONS, DR_ELENA_REASON_CODE_MESSAGES } from '@/lib/calculations/dr-elena-constants'
-import type { InstantCalcResult } from '@/lib/contracts/form-contracts'
-import { formatNumberWithCommas, parseFormattedNumber } from '@/lib/utils'
-
-type LiabilityKey = 'propertyLoans' | 'carLoans' | 'creditCards' | 'personalLines'
-
-interface LiabilityDetails {
-  enabled: boolean
-  outstandingBalance: number | ''
-  monthlyPayment: number | ''
-}
-
-type LiabilityState = Record<LiabilityKey, LiabilityDetails> & {
-  otherCommitments: string
-}
-
-interface Step3NewPurchaseProps {
-  onFieldChange: (field: string, value: any, analytics?: any) => void
-  showJointApplicant: boolean
-  errors: any
-  getErrorMessage: (error: any) => string
-  control: Control<any>
-  instantCalcResult?: InstantCalcResult | null
-}
-
-const LIABILITY_CONFIG: Array<{ key: LiabilityKey; label: string; balanceLabel: string; paymentLabel: string; analyticsKey: string }> = [
-  {
-    key: 'propertyLoans',
-    label: 'Property loans',
-    balanceLabel: 'Outstanding balance',
-    paymentLabel: 'Monthly payment',
-    analyticsKey: 'property_loans'
-  },
-  {
-    key: 'carLoans',
-    label: 'Car loans',
-    balanceLabel: 'Outstanding balance',
-    paymentLabel: 'Monthly payment',
-    analyticsKey: 'car_loans'
-  },
-  {
-    key: 'creditCards',
-    label: 'Credit cards',
-    balanceLabel: 'Outstanding balance',
-    paymentLabel: 'Minimum payment',
-    analyticsKey: 'credit_cards'
-  },
-  {
-    key: 'personalLines',
-    label: 'Personal lines',
-    balanceLabel: 'Outstanding balance',
-    paymentLabel: 'Monthly payment',
-    analyticsKey: 'personal_lines'
-  }
-]
-
-const ensureNumber = (value: unknown): number => {
-  if (typeof value === 'number' && !Number.isNaN(value)) return value
-  if (typeof value === 'string' && value.trim() !== '') {
-    const parsed = Number(value)
-    if (!Number.isNaN(parsed)) return parsed
-  }
-  return 0
-}
-
-export function Step3NewPurchase({ onFieldChange, showJointApplicant, errors, getErrorMessage, control, instantCalcResult }: Step3NewPurchaseProps) {
-  const [hasCommitments, setHasCommitments] = useState<boolean | null>(null)
-
-  const primaryIncome = ensureNumber(useWatch({ control, name: 'actualIncomes.0' }))
-  const variableIncome = ensureNumber(useWatch({ control, name: 'actualVariableIncomes.0' }))
-  const age = ensureNumber(useWatch({ control, name: 'actualAges.0' }))
-  const employmentType = (useWatch({ control, name: 'employmentType' }) as string) || 'employed'
-  const employmentDetails = useWatch({ control, name: 'employmentDetails' }) as Record<string, any> | undefined
-  const liabilitiesRaw = useWatch({ control, name: 'liabilities' }) as Partial<LiabilityState> | undefined
-  const propertyValue = ensureNumber(useWatch({ control, name: 'priceRange' }))
-  const loanAmount = ensureNumber(instantCalcResult?.maxLoanAmount)
-  const propertyType = (useWatch({ control, name: 'propertyType' }) as string) || 'Private'
-
-  const liabilities: LiabilityState = useMemo(() => {
-    const base: LiabilityState = {
-      propertyLoans: { enabled: false, outstandingBalance: '', monthlyPayment: '' },
-      carLoans: { enabled: false, outstandingBalance: '', monthlyPayment: '' },
-      creditCards: { enabled: false, outstandingBalance: '', monthlyPayment: '' },
-      personalLines: { enabled: false, outstandingBalance: '', monthlyPayment: '' },
-      otherCommitments: ''
-    }
-
-    if (!liabilitiesRaw) {
-      return base
-    }
-
-    return {
-      ...base,
-      ...liabilitiesRaw,
-      propertyLoans: { ...base.propertyLoans, ...liabilitiesRaw.propertyLoans },
-      carLoans: { ...base.carLoans, ...liabilitiesRaw.carLoans },
-      creditCards: { ...base.creditCards, ...liabilitiesRaw.creditCards },
-      personalLines: { ...base.personalLines, ...liabilitiesRaw.personalLines },
-      otherCommitments: liabilitiesRaw.otherCommitments ?? ''
-    }
-  }, [liabilitiesRaw])
-
-  const totalMonthlyCommitments = useMemo(() => {
-    return LIABILITY_CONFIG.reduce((total, config) => {
-      const details = liabilities[config.key]
-      if (!details?.enabled) return total
-      return total + ensureNumber(details.monthlyPayment)
-    }, 0)
-  }, [liabilities])
-
-  // Clear all commitment fields when user selects "No" to having commitments
-  useEffect(() => {
-    if (hasCommitments === false) {
-      LIABILITY_CONFIG.forEach((config) => {
-        onFieldChange(`liabilities.${config.key}.enabled`, false)
-        onFieldChange(`liabilities.${config.key}.outstandingBalance`, '')
-        onFieldChange(`liabilities.${config.key}.monthlyPayment`, '')
-      })
-      onFieldChange('liabilities.otherCommitments', '')
-    }
-  }, [hasCommitments, onFieldChange])
-
-  const recognitionRate = getEmploymentRecognitionRate(employmentType)
-
-  const variableProfileIncome = employmentType === 'variable'
-    ? ensureNumber(employmentDetails?.variable?.averagePastTwelveMonths)
-    : variableIncome
-
-  const selfEmployedDeclared = employmentType === 'self-employed'
-    ? ensureNumber(employmentDetails?.['self-employed']?.averageReportedIncome) || primaryIncome
-    : primaryIncome
-
-  const recognizedPrimaryIncome = (() => {
-    if (employmentType === 'self-employed') {
-      return ensureNumber(selfEmployedDeclared) * recognitionRate
-    }
-    if (employmentType === 'variable') {
-      return primaryIncome
-    }
-    return primaryIncome * recognitionRate
-  })()
-  const recognizedVariableIncome = ensureNumber(variableProfileIncome) * getEmploymentRecognitionRate('variable')
-
-  const recognizedIncome = Math.max(recognizedPrimaryIncome + recognizedVariableIncome, 0)
-  const effectiveIncome = recognizedIncome > 0 ? recognizedIncome : primaryIncome + variableProfileIncome
-
-  const masReadiness = useMemo(() => {
-    if (!effectiveIncome || !age || !propertyValue) {
-      return {
-        isReady: false,
-        tdsr: 0,
-        tdsrLimit: 55,
-        msr: 0,
-        msrLimit: 30,
-        reasons: ['Complete income, age, and property value to check eligibility']
-      }
-    }
-
-    const calculatorResult = calculateInstantProfile({
-      property_price: propertyValue,
-      property_type: propertyType as any,
-      buyer_profile: 'SC',
-      existing_properties: 0,
-      income: effectiveIncome,
-      commitments: totalMonthlyCommitments,
-      rate: 3.0,
-      tenure: 30,
-      age,
-      loan_type: 'new_purchase',
-      is_owner_occupied: true
-    })
-
-    // Use persona-derived reason codes and policy references from calculator
-    // instead of hardcoded strings
-    const limitingFactor = calculatorResult.limitingFactor
-    const reasons: string[] = []
-
-    // Add persona-derived reason codes
-    if (calculatorResult.reasonCodes && calculatorResult.reasonCodes.length > 0) {
-      reasons.push(...calculatorResult.reasonCodes.map(code => {
-        // Convert snake_case reason codes to user-friendly messages using persona constants
-        return DR_ELENA_REASON_CODE_MESSAGES[code] || code
-      }))
-    }
-
-    // Add policy references if available
-    if (calculatorResult.policyRefs && calculatorResult.policyRefs.length > 0) {
-      reasons.push(`Policy references: ${calculatorResult.policyRefs.join(', ')}`)
-    }
-
-    // Fallback if no reasons provided
-    if (!reasons.length) {
-      reasons.push('Eligible for mortgage financing')
-    }
-
-    // Calculate monthly mortgage payment for the NEW loan
-    // Formula: M = P * [r(1+r)^n] / [(1+r)^n - 1]
-    // Using MAS stress test rate (4% for residential properties)
-    const stressTestRate = 4.0 // MAS stress test rate for residential
-    const monthlyRate = stressTestRate / 100 / 12
-    const tenureYears = 25 // Standard assumption for new purchase
-    const numberOfPayments = tenureYears * 12
-
-    let monthlyMortgagePayment = 0
-    if (loanAmount > 0 && monthlyRate > 0) {
-      const numerator = monthlyRate * Math.pow(1 + monthlyRate, numberOfPayments)
-      const denominator = Math.pow(1 + monthlyRate, numberOfPayments) - 1
-      monthlyMortgagePayment = Math.ceil(loanAmount * (numerator / denominator))
-    }
-
-    // Calculate TDSR: (New Mortgage Payment + Existing Commitments) / Income × 100%
-    // TDSR limit is 55% of income (MAS regulation)
-    const tdsrRatio = effectiveIncome > 0
-      ? ((monthlyMortgagePayment + totalMonthlyCommitments) / effectiveIncome) * 100
-      : 0
-
-    // Calculate MSR: (New Mortgage Payment ONLY) / Income × 100%
-    // MSR limit is 30% of income (applies to HDB/EC properties only)
-    // Note: MSR does NOT include existing debts, only the new mortgage payment
-    const msrLimitAmount = calculatorResult.msrLimit ?? (effectiveIncome * 0.30)
-    const msrRatio = effectiveIncome > 0 && msrLimitAmount > 0
-      ? (monthlyMortgagePayment / effectiveIncome) * 100
-      : 0
-
-    return {
-      isReady: limitingFactor !== 'TDSR' && limitingFactor !== 'MSR',
-      tdsr: tdsrRatio,
-      tdsrLimit: 55,
-      msr: msrRatio,
-      msrLimit: 30,
-      reasons
-    }
-  }, [age, propertyValue, propertyType, effectiveIncome, totalMonthlyCommitments, loanAmount])
-
-  const renderSelfEmployedPanel = () => {
-    if (employmentType !== 'self-employed') return null
-
-    return (
-      <div className="space-y-3 border border-[#E5E5E5] bg-white p-3">
-        <p className="text-xs uppercase tracking-wider text-[#666666] font-semibold">
-          Self-employed details
-        </p>
-
-        <Controller
-          name="employmentDetails.self-employed.businessAgeYears"
-          control={control}
-          render={({ field }) => (
-            <div>
-              <label htmlFor="self-employed-business-age" className="text-xs uppercase tracking-wider text-[#666666] font-semibold mb-2 block">
-                Years your business has been operating
-              </label>
-              <Input
-                {...field}
-                id="self-employed-business-age"
-                type="number"
-                min="0"
-                placeholder="5"
-                onChange={(event) => {
-                  const value = event.target.value
-                  field.onChange(value)
-                  onFieldChange('employmentDetails.self-employed.businessAgeYears', value, {
-                    section: 'employment_panel',
-                    action: 'business_age_updated',
-                    metadata: { newValue: value, timestamp: new Date() }
-                  })
-                }}
-              />
-            </div>
-          )}
-        />
-
-        <Controller
-          name="employmentDetails.self-employed.averageReportedIncome"
-          control={control}
-          render={({ field }) => (
-            <div>
-              <label htmlFor="self-employed-average-profit" className="text-xs uppercase tracking-wider text-[#666666] font-semibold mb-2 block">
-                Average 12-month profit after expenses
-              </label>
-              <Input
-                {...field}
-                id="self-employed-average-profit"
-                type="number"
-                min="0"
-                placeholder="9000"
-                className="font-mono"
-                onChange={(event) => {
-                  const value = event.target.value
-                  field.onChange(value)
-                  onFieldChange('employmentDetails.self-employed.averageReportedIncome', ensureNumber(value), {
-                    section: 'employment_panel',
-                    action: 'average_income_updated',
-                    metadata: { newValue: Number(value) || 0, timestamp: new Date() }
-                  })
-                }}
-              />
-            </div>
-          )}
-        />
-      </div>
-    )
-  }
-
-  const renderVariableIncomePanel = () => {
-    if (employmentType !== 'variable') return null
-
-    return (
-      <div className="space-y-3 border border-[#E5E5E5] bg-white p-3">
-        <p className="text-xs uppercase tracking-wider text-[#666666] font-semibold">
-          Variable income averaging
-        </p>
-
-        <Controller
-          name="employmentDetails.variable.averagePastTwelveMonths"
-          control={control}
-          render={({ field }) => (
-            <div>
-              <label htmlFor="variable-average-income" className="text-xs uppercase tracking-wider text-[#666666] font-semibold mb-2 block">
-                Average monthly income over 12 months
-              </label>
-              <Input
-                {...field}
-                id="variable-average-income"
-                type="number"
-                min="0"
-                placeholder="8500"
-                className="font-mono"
-                onChange={(event) => {
-                  const value = event.target.value
-                  field.onChange(value)
-                  onFieldChange('employmentDetails.variable.averagePastTwelveMonths', ensureNumber(value), {
-                    section: 'employment_panel',
-                    action: 'variable_average_updated',
-                    metadata: { newValue: Number(value) || 0, timestamp: new Date() }
-                  })
-                }}
-              />
-            </div>
-          )}
-        />
-
-        <Controller
-          name="employmentDetails.variable.lowestObservedIncome"
-          control={control}
-          render={({ field }) => (
-            <div>
-              <label htmlFor="variable-lowest-income" className="text-xs uppercase tracking-wider text-[#666666] font-semibold mb-2 block">
-                Lowest observed monthly income
-              </label>
-              <Input
-                {...field}
-                id="variable-lowest-income"
-                type="number"
-                min="0"
-                placeholder="5000"
-                className="font-mono"
-                onChange={(event) => {
-                  const value = event.target.value
-                  field.onChange(value)
-                  onFieldChange('employmentDetails.variable.lowestObservedIncome', ensureNumber(value), {
-                    section: 'employment_panel',
-                    action: 'variable_lowest_updated',
-                    metadata: { newValue: Number(value) || 0, timestamp: new Date() }
-                  })
-                }}
-              />
-            </div>
-          )}
-        />
-      </div>
-    )
-  }
-
-  return (
-    <div className="space-y-6">
-      <div className="space-y-4">
-        <h3 className="text-sm font-semibold text-black">Income Details</h3>
-
-        <div className="space-y-4 p-4 border border-[#E5E5E5]">
-          <p className="text-xs uppercase tracking-wider text-[#666666] font-semibold">
-            Applicant 1 (Primary)
-          </p>
-
-          <Controller
-            name="actualIncomes.0"
-            control={control}
-            render={({ field }) => (
-              <div>
-                <label htmlFor="monthly-income-primary" className="text-xs uppercase tracking-wider text-[#666666] font-semibold mb-2 block">
-                  Monthly income *
-                </label>
-                <Input
-                  {...field}
-                  id="monthly-income-primary"
-                  type="text"
-                  inputMode="numeric"
-                  className="font-mono"
-                  placeholder="8,000"
-                  value={field.value ? formatNumberWithCommas(field.value.toString()) : ''}
-                  onChange={(event) => {
-                    const parsedValue = parseFormattedNumber(event.target.value) || 0
-                    field.onChange(parsedValue)
-                    onFieldChange('actualIncomes.0', parsedValue, {
-                      section: 'income_panel',
-                      action: 'updated_primary_income',
-                      metadata: { newValue: parsedValue, timestamp: new Date() }
-                    })
-                  }}
-                />
-                {errors['actualIncomes.0'] && (
-                  <p className="text-[#EF4444] text-xs mt-1">Monthly income is required</p>
-                )}
-              </div>
-            )}
-          />
-
-          <Controller
-            name="actualVariableIncomes.0"
-            control={control}
-            render={({ field }) => (
-              <div>
-                <label htmlFor="variable-income" className="text-xs uppercase tracking-wider text-[#666666] font-semibold mb-2 block">
-                  Variable / bonus income (optional)
-                </label>
-                <Input
-                  {...field}
-                  id="variable-income"
-                  type="text"
-                  inputMode="numeric"
-                  className="font-mono"
-                  placeholder="1,500"
-                  value={field.value ? formatNumberWithCommas(field.value.toString()) : ''}
-                  onChange={(event) => {
-                    const parsedValue = parseFormattedNumber(event.target.value) || 0
-                    field.onChange(parsedValue)
-                    onFieldChange('actualVariableIncomes.0', parsedValue, {
-                      section: 'income_panel',
-                      action: 'updated_variable_income',
-                      metadata: { newValue: parsedValue, timestamp: new Date() }
-                    })
-                  }}
-                />
-                <p className="text-xs text-[#666666] mt-1">
-                  Averaged into MAS readiness for commission or bonus structures
-                </p>
-              </div>
-            )}
-          />
-
-          <Controller
-            name="actualAges.0"
-            control={control}
-            render={({ field }) => (
-              <div>
-                <label htmlFor="age-primary" className="text-xs uppercase tracking-wider text-[#666666] font-semibold mb-2 block">
-                  Your Age *
-                </label>
-                <Input
-                  {...field}
-                  id="age-primary"
-                  type="number"
-                  min="18"
-                  max="99"
-                  step="1"
-                  placeholder="35"
-                  onChange={(event) => {
-                    const value = ensureNumber(event.target.value)
-                    field.onChange(event.target.value)
-                    onFieldChange('actualAges.0', value, {
-                      section: 'income_panel',
-                      action: 'updated_primary_age',
-                      metadata: { newValue: value, timestamp: new Date() }
-                    })
-                  }}
-                />
-                {errors['actualAges.0'] && (
-                  <p className="text-[#EF4444] text-xs mt-1">Age is required</p>
-                )}
-              </div>
-            )}
-          />
-
-          <Controller
-            name="employmentType"
-            control={control}
-            render={({ field }) => (
-              <div>
-                <label
-                  id="employment-type-label"
-                  className="text-xs uppercase tracking-wider text-[#666666] font-semibold mb-2 block"
-                >
-                  Employment Type *
-                </label>
-                <Select
-                  value={field.value}
-                  onValueChange={(value) => {
-                    field.onChange(value)
-                    onFieldChange('employmentType', value, {
-                      section: 'employment_panel',
-                      action: 'changed',
-                      metadata: {
-                        from: field.value || 'none',
-                        to: value,
-                        recognitionRate: getEmploymentRecognitionRate(value),
-                        timestamp: new Date()
-                      }
-                    })
-                  }}
-                >
-                  <SelectTrigger
-                    id="employment-type-select"
-                    aria-labelledby="employment-type-label"
-                    aria-label="Employment Type"
-                  >
-                    <SelectValue placeholder="Select employment type" />
-                  </SelectTrigger>
-                  <SelectContent>
-                    <SelectItem value="employed">Employed (salary)</SelectItem>
-                    <SelectItem value="self-employed">Self-employed</SelectItem>
-                    <SelectItem value="variable">Variable income</SelectItem>
-                    <SelectItem value="not-working">Not working</SelectItem>
-                    <SelectItem value="other">Other / mixed</SelectItem>
-                  </SelectContent>
-                </Select>
-                {errors.employmentType && (
-                  <p className="text-[#EF4444] text-xs mt-1">{getErrorMessage(errors.employmentType)}</p>
-                )}
-                <p className="text-xs text-[#666666] mt-1">
-                  {(() => {
-                    const empType = field.value || 'employed'
-                    const rate = Math.round(getEmploymentRecognitionRate(empType) * 100)
-                    const persona = DR_ELENA_INCOME_DESCRIPTIONS[empType as keyof typeof DR_ELENA_INCOME_DESCRIPTIONS]
-
-                    if (!persona) {
-                      return `Income recognition: ${rate}%`
-                    }
-
-                    // Build message from persona data
-                    const description = persona.description
-                    const documentation = persona.documentation
-
-                    return `MAS recognizes ${rate}% of ${description.toLowerCase()} (${documentation})`
-                  })()}
-                </p>
-              </div>
-            )}
-          />
-
-          {renderSelfEmployedPanel()}
-          {renderVariableIncomePanel()}
-        </div>
-
-        {showJointApplicant && (
-          <div className="space-y-4 p-4 border border-[#E5E5E5] bg-[#F8F8F8]">
-            <p className="text-xs uppercase tracking-wider text-[#666666] font-semibold">
-              Applicant 2 (Joint)
-            </p>
-
-            <Controller
-              name="actualIncomes.1"
-              control={control}
-              render={({ field }) => (
-                <div>
-                  <label htmlFor="joint-income" className="text-xs uppercase tracking-wider text-[#666666] font-semibold mb-2 block">
-                    Monthly income
-                  </label>
-                  <Input
-                    {...field}
-                    id="joint-income"
-                    type="text"
-                    inputMode="numeric"
-                    className="font-mono"
-                    placeholder="6,000"
-                    value={field.value ? formatNumberWithCommas(field.value.toString()) : ''}
-                    onChange={(event) => {
-                      const parsedValue = parseFormattedNumber(event.target.value) || 0
-                      field.onChange(parsedValue)
-                      onFieldChange('actualIncomes.1', parsedValue, {
-                        section: 'income_panel',
-                        action: 'updated_joint_income',
-                        metadata: { newValue: parsedValue, timestamp: new Date() }
-                      })
-                    }}
-                  />
-                  <p className="text-xs text-[#666666] mt-1">Optional if not applicable</p>
-                </div>
-              )}
-            />
-          </div>
-        )}
-      </div>
-
-      <div className="space-y-4">
-        <h3 className="text-sm font-semibold text-black">Financial Commitments</h3>
-
-        <div className="space-y-6 p-4 border border-[#E5E5E5]">
-          {/* Single gate question */}
-          <div className="flex items-center justify-between">
-            <div>
-              <h4 className="font-semibold text-[#000000] text-sm">
-                Do you have any existing loans or commitments?
-              </h4>
-              <p className="text-xs text-[#666666] mt-1">
-                Property loans, car loans, credit cards, etc.
-              </p>
-            </div>
-            <div className="flex gap-3">
-              <button
-                type="button"
-                onClick={() => setHasCommitments(false)}
-                className={`px-6 py-2 border text-sm font-semibold ${
-                  hasCommitments === false
-                    ? 'bg-[#000000] text-white border-[#000000]'
-                    : 'bg-white text-[#666666] border-[#E5E5E5] hover:border-[#000000]'
-                }`}
-              >
-                No
-              </button>
-              <button
-                type="button"
-                onClick={() => setHasCommitments(true)}
-                className={`px-6 py-2 border text-sm font-semibold ${
-                  hasCommitments === true
-                    ? 'bg-[#000000] text-white border-[#000000]'
-                    : 'bg-white text-[#666666] border-[#E5E5E5] hover:border-[#000000]'
-                }`}
-              >
-                Yes
-              </button>
-            </div>
-          </div>
-
-          {/* Only show if Yes */}
-          {hasCommitments && (
-            <div className="space-y-4 pl-4 border-l-2 border-[#E5E5E5]">
-              <h5 className="font-semibold text-[#000000] text-sm">
-                Tell us about your commitments
-              </h5>
-
-              {LIABILITY_CONFIG.map((config) => (
-                <div key={config.key} className="space-y-3">
-                  <Controller
-                    name={`liabilities.${config.key}.enabled` as const}
-                    control={control}
-                    render={({ field }) => (
-                      <div className="flex items-center justify-between">
-                        <label htmlFor={`liability-${config.key}`} className="text-xs uppercase tracking-wider text-[#666666] font-semibold">
-                          {config.label}
-                        </label>
-                        <Checkbox
-                          id={`liability-${config.key}`}
-                          checked={Boolean(field.value)}
-                          onCheckedChange={(checked) => {
-                            const enabled = checked === true
-                            field.onChange(enabled)
-                            onFieldChange(`liabilities.${config.key}.enabled`, enabled, {
-                              section: 'liabilities_panel',
-                              action: 'toggle',
-                              metadata: {
-                                liabilityType: config.key,
-                                analyticsKey: config.analyticsKey,
-                                timestamp: new Date()
-                              }
-                            })
-                          }}
-                        />
-                      </div>
-                    )}
-                  />
-
-                  {liabilities[config.key].enabled && (
-                    <div className="grid grid-cols-[1fr_1fr] gap-3">
-                      <Controller
-                        name={`liabilities.${config.key}.outstandingBalance` as const}
-                        control={control}
-                        render={({ field }) => (
-                          <div>
-                            <label htmlFor={`${config.key}-balance`} className="text-[10px] uppercase tracking-wider text-[#666666] mb-2 block">
-                              {config.balanceLabel}
-                            </label>
-                            <Input
-                              {...field}
-                              id={`${config.key}-balance`}
-                              type="text"
-                              inputMode="numeric"
-                              className="font-mono"
-                              placeholder="0"
-                              value={field.value ? formatNumberWithCommas(field.value.toString()) : ''}
-                              onChange={(event) => {
-                                const parsedValue = parseFormattedNumber(event.target.value) || 0
-                                field.onChange(parsedValue)
-                                onFieldChange(`liabilities.${config.key}.outstandingBalance`, parsedValue, {
-                                  section: 'liabilities_panel',
-                                  action: 'balance_updated',
-                                  metadata: {
-                                    liabilityType: config.key,
-                                    newValue: parsedValue,
-                                    timestamp: new Date()
-                                  }
-                                })
-                              }}
-                            />
-                          </div>
-                        )}
-                      />
-
-                      <Controller
-                        name={`liabilities.${config.key}.monthlyPayment` as const}
-                        control={control}
-                        render={({ field }) => (
-                          <div>
-                            <label htmlFor={`${config.key}-payment`} className="text-[10px] uppercase tracking-wider text-[#666666] mb-2 block">
-                              {config.paymentLabel}
-                            </label>
-                            <Input
-                              {...field}
-                              id={`${config.key}-payment`}
-                              type="text"
-                              inputMode="numeric"
-                              className="font-mono"
-                              placeholder="0"
-                              value={field.value ? formatNumberWithCommas(field.value.toString()) : ''}
-                              onChange={(event) => {
-                                const parsedValue = parseFormattedNumber(event.target.value) || 0
-                                field.onChange(parsedValue)
-                                onFieldChange(`liabilities.${config.key}.monthlyPayment`, parsedValue, {
-                                  section: 'liabilities_panel',
-                                  action: 'payment_updated',
-                                  metadata: {
-                                    liabilityType: config.key,
-                                    newValue: parsedValue,
-                                    timestamp: new Date()
-                                  }
-                                })
-                              }}
-                            />
-                          </div>
-                        )}
-                      />
-                    </div>
-                  )}
-                </div>
-              ))}
-
-              <Controller
-                name="liabilities.otherCommitments"
-                control={control}
-                render={({ field }) => (
-                  <div>
-                    <label htmlFor="other-commitments" className="text-xs uppercase tracking-wider text-[#666666] font-semibold mb-2 block">
-                      Other commitments (optional)
-                    </label>
-                    <textarea
-                      {...field}
-                      id="other-commitments"
-                      rows={3}
-                      className="w-full border border-[#E5E5E5] bg-white px-3 py-2 text-sm text-black focus:outline-none focus:ring-1 focus:ring-black"
-                      placeholder="School fees, guarantor obligations, allowances"
-                      onChange={(event) => {
-                        field.onChange(event.target.value)
-                        onFieldChange('liabilities.otherCommitments', event.target.value, {
-                          section: 'liabilities_panel',
-                          action: 'updated_freeform',
-                          metadata: { length: event.target.value.length, timestamp: new Date() }
-                        })
-                      }}
-                    />
-                  </div>
-                )}
-              />
-            </div>
-          )}
-        </div>
-      </div>
-
-      <div className="p-4 border border-[#E5E5E5] bg-[#F8F8F8]">
-        <div className="flex items-center justify-between mb-4">
-          <div>
-            <h3 className="text-sm font-semibold text-black">MAS Readiness Check</h3>
-            <p className="text-xs text-[#666666]">Updated just now</p>
-          </div>
-          <div className={`w-6 h-6 rounded-full flex items-center justify-center ${
-            masReadiness.isReady ? 'bg-[#10B981]' : 'bg-[#EF4444]'
-          }`}>
-            {masReadiness.isReady ? (
-              <CheckCircle className="w-4 h-4 text-white" />
-            ) : (
-              <AlertTriangle className="w-4 h-4 text-white" />
-            )}
-          </div>
-        </div>
-
-        <div className="space-y-3">
-          <div className="flex justify-between items-center">
-            <span className="text-xs text-[#666666]">TDSR</span>
-            <span className={`text-sm font-mono ${
-              masReadiness.tdsr <= masReadiness.tdsrLimit ? 'text-[#10B981]' : 'text-[#EF4444]'
-            }`}>
-              {masReadiness.tdsr.toFixed(1)}% / {masReadiness.tdsrLimit}%
-            </span>
-          </div>
-
-          <div className="flex justify-between items-center">
-            <span className="text-xs text-[#666666]">MSR</span>
-            <span className={`text-sm font-mono ${
-              masReadiness.msr <= masReadiness.msrLimit ? 'text-[#10B981]' : 'text-[#EF4444]'
-            }`}>
-              {masReadiness.msr.toFixed(1)}% / {masReadiness.msrLimit}%
-            </span>
-          </div>
-
-          <div className="pt-3 border-t border-[#E5E5E5]">
-            <p className="text-xs text-[#666666] mb-2">Requirements:</p>
-            <ul className="space-y-1">
-              {masReadiness.reasons.map((reason, index) => (
-                <li key={index} className={`text-xs flex items-start gap-2 ${
-                  reason.includes('Eligible') ? 'text-[#10B981]' : 'text-[#666666]'
-                }`}>
-                  <span className="mt-0.5">{reason.includes('Eligible') ? '✓' : '•'}</span>
-                  {reason}
-                </li>
-              ))}
-            </ul>
-          </div>
-        </div>
-      </div>
-    </div>
-  )
-}
-=======
-// ABOUTME: Step 3 New Purchase section with income panel, liabilities toggles, and MAS readiness card
-
-'use client'
-
-import { useMemo, useState, useEffect, useRef } from 'react'
-import { Control, Controller, useWatch } from 'react-hook-form'
-import { Input } from '@/components/ui/input'
-import { Checkbox } from '@/components/ui/checkbox'
-import { AlertTriangle, CheckCircle, Info } from 'lucide-react'
-import { getEmploymentRecognitionRate } from '@/lib/calculations/instant-profile'
-import type { InstantCalcResult } from '@/lib/contracts/form-contracts'
-import type { MasReadinessResult } from '@/hooks/useMasReadiness'
-import { formatNumberWithCommas, parseFormattedNumber } from '@/lib/utils'
-import { EmploymentPanel } from './EmploymentPanel'
-import { EMPLOYMENT_LABELS } from '@/lib/forms/employment-types'
-import { CoApplicantPanel } from './CoApplicantPanel'
-
-type LiabilityKey = 'propertyLoans' | 'carLoans' | 'creditCards' | 'personalLines'
-
-interface LiabilityDetails {
-  enabled: boolean
-  outstandingBalance: number | ''
-  monthlyPayment: number | ''
-}
-
-type LiabilityState = Record<LiabilityKey, LiabilityDetails> & {
-  otherCommitments: string
-}
-
-interface Step3NewPurchaseProps {
-  onFieldChange: (field: string, value: any, analytics?: any) => void
-  showJointApplicant: boolean
-  errors: any
-  touchedFields?: any
-  getErrorMessage: (error: any) => string
-  control: Control<any>
-  instantCalcResult?: InstantCalcResult | null
-  masReadiness: MasReadinessResult
-}
-
-const LIABILITY_CONFIG: Array<{ key: LiabilityKey; label: string; balanceLabel: string; paymentLabel: string; analyticsKey: string }> = [
-  {
-    key: 'propertyLoans',
-    label: 'Property loans',
-    balanceLabel: 'Property loan outstanding balance',
-    paymentLabel: 'Property loan monthly payment',
-    analyticsKey: 'property_loans'
-  },
-  {
-    key: 'carLoans',
-    label: 'Car loans',
-    balanceLabel: 'Car loan outstanding balance',
-    paymentLabel: 'Car loan monthly payment',
-    analyticsKey: 'car_loans'
-  },
-  {
-    key: 'creditCards',
-    label: 'Credit cards',
-    balanceLabel: 'Credit card outstanding balance',
-    paymentLabel: 'Credit card minimum payment',
-    analyticsKey: 'credit_cards'
-  },
-  {
-    key: 'personalLines',
-    label: 'Personal lines',
-    balanceLabel: 'Personal line outstanding balance',
-    paymentLabel: 'Personal line monthly payment',
-    analyticsKey: 'personal_lines'
-  }
-]
-
-const ensureNumber = (value: unknown): number => {
-  if (typeof value === 'number' && !Number.isNaN(value)) return value
-  if (typeof value === 'string' && value.trim() !== '') {
-    const parsed = Number(value)
-    if (!Number.isNaN(parsed)) return parsed
-  }
-  return 0
-}
-
-export function Step3NewPurchase({ onFieldChange, showJointApplicant, errors, touchedFields, getErrorMessage, control, instantCalcResult, masReadiness }: Step3NewPurchaseProps) {
-  const [hasCommitmentsPrimary, setHasCommitmentsPrimary] = useState<boolean | null>(null)
-  const [hasCommitmentsCoApplicant, setHasCommitmentsCoApplicant] = useState<boolean | null>(null)
-  const [isPrimaryIncomeExpanded, setIsPrimaryIncomeExpanded] = useState(true)
-  const [isCoApplicantIncomeExpanded, setIsCoApplicantIncomeExpanded] = useState(true)
-  const [hasAutoCollapsedPrimary, setHasAutoCollapsedPrimary] = useState(false)
-  const [hasAutoCollapsedCoApplicant, setHasAutoCollapsedCoApplicant] = useState(false)
-
-  const primaryIncome = ensureNumber(useWatch({ control, name: 'actualIncomes.0' }))
-  const variableIncome = ensureNumber(useWatch({ control, name: 'actualVariableIncomes.0' }))
-  const age = ensureNumber(useWatch({ control, name: 'actualAges.0' }))
-  
-  // Track previous values to detect actual user input (not just pre-filled values)
-  // Initialize with current values so first render doesn't trigger collapse
-  const prevPrimaryIncomeRef = useRef<number>(primaryIncome)
-  const prevAgeRef = useRef<number>(age)
-  const employmentType = (useWatch({ control, name: 'employmentType' }) as string) || ''
-  const employmentDetails = useWatch({ control, name: 'employmentDetails' }) as Record<string, any> | undefined
-  const liabilitiesRaw = useWatch({ control, name: 'liabilities' }) as Partial<LiabilityState> | undefined
-  const liabilities2Raw = useWatch({ control, name: 'liabilities_2' }) as Partial<LiabilityState> | undefined
-  const propertyValue = ensureNumber(useWatch({ control, name: 'priceRange' }))
-  const loanAmount = ensureNumber(instantCalcResult?.maxLoanAmount)
-  const propertyType = (useWatch({ control, name: 'propertyType' }) as string) || 'Private'
-
-  // Co-applicant fields
-  const coApplicantIncome = ensureNumber(useWatch({ control, name: 'actualIncomes.1' }))
-  const coApplicantAge = ensureNumber(useWatch({ control, name: 'actualAges.1' }))
-  const employmentType_1 = (useWatch({ control, name: 'employmentType_1' }) as string) || ''
-  const prevCoIncomeRef = useRef<number>(coApplicantIncome)
-  const prevCoAgeRef = useRef<number>(coApplicantAge)
-
-  const liabilities: LiabilityState = useMemo(() => {
-    const base: LiabilityState = {
-      propertyLoans: { enabled: false, outstandingBalance: '', monthlyPayment: '' },
-      carLoans: { enabled: false, outstandingBalance: '', monthlyPayment: '' },
-      creditCards: { enabled: false, outstandingBalance: '', monthlyPayment: '' },
-      personalLines: { enabled: false, outstandingBalance: '', monthlyPayment: '' },
-      otherCommitments: ''
-    }
-
-    if (!liabilitiesRaw) {
-      return base
-    }
-
-    return {
-      ...base,
-      ...liabilitiesRaw,
-      propertyLoans: { ...base.propertyLoans, ...liabilitiesRaw.propertyLoans },
-      carLoans: { ...base.carLoans, ...liabilitiesRaw.carLoans },
-      creditCards: { ...base.creditCards, ...liabilitiesRaw.creditCards },
-      personalLines: { ...base.personalLines, ...liabilitiesRaw.personalLines },
-      otherCommitments: liabilitiesRaw.otherCommitments ?? ''
-    }
-  }, [liabilitiesRaw])
-
-  const liabilities2: LiabilityState = useMemo(() => {
-    const base: LiabilityState = {
-      propertyLoans: { enabled: false, outstandingBalance: '', monthlyPayment: '' },
-      carLoans: { enabled: false, outstandingBalance: '', monthlyPayment: '' },
-      creditCards: { enabled: false, outstandingBalance: '', monthlyPayment: '' },
-      personalLines: { enabled: false, outstandingBalance: '', monthlyPayment: '' },
-      otherCommitments: ''
-    }
-
-    if (!liabilities2Raw) {
-      return base
-    }
-
-    return {
-      ...base,
-      ...liabilities2Raw,
-      propertyLoans: { ...base.propertyLoans, ...liabilities2Raw.propertyLoans },
-      carLoans: { ...base.carLoans, ...liabilities2Raw.carLoans },
-      creditCards: { ...base.creditCards, ...liabilities2Raw.creditCards },
-      personalLines: { ...base.personalLines, ...liabilities2Raw.personalLines },
-      otherCommitments: liabilities2Raw.otherCommitments ?? ''
-    }
-  }, [liabilities2Raw])
-
-  const totalMonthlyCommitments = useMemo(() => {
-    return LIABILITY_CONFIG.reduce((total, config) => {
-      const details = liabilities[config.key]
-      if (!details?.enabled) return total
-      return total + ensureNumber(details.monthlyPayment)
-    }, 0)
-  }, [liabilities])
-
-  // Clear all commitment fields when user selects "No" to having commitments
-  useEffect(() => {
-    if (hasCommitmentsPrimary === false) {
-      LIABILITY_CONFIG.forEach((config) => {
-        onFieldChange(`liabilities.${config.key}.enabled`, false)
-        onFieldChange(`liabilities.${config.key}.outstandingBalance`, '')
-        onFieldChange(`liabilities.${config.key}.monthlyPayment`, '')
-      })
-      onFieldChange('liabilities.otherCommitments', '')
-    }
-  }, [hasCommitmentsPrimary, onFieldChange])
-
-  useEffect(() => {
-    if (hasCommitmentsCoApplicant === false) {
-      LIABILITY_CONFIG.forEach((config) => {
-        onFieldChange(`liabilities_2.${config.key}.enabled`, false)
-        onFieldChange(`liabilities_2.${config.key}.outstandingBalance`, '')
-        onFieldChange(`liabilities_2.${config.key}.monthlyPayment`, '')
-      })
-      onFieldChange('liabilities_2.otherCommitments', '')
-    }
-  }, [hasCommitmentsCoApplicant, onFieldChange])
-
-  useEffect(() => {
-    if (hasCommitmentsCoApplicant === false) {
-      LIABILITY_CONFIG.forEach((config) => {
-        onFieldChange(`liabilities_2.${config.key}.enabled`, false)
-        onFieldChange(`liabilities_2.${config.key}.outstandingBalance`, '')
-        onFieldChange(`liabilities_2.${config.key}.monthlyPayment`, '')
-      })
-      onFieldChange('liabilities_2.otherCommitments', '')
-    }
-  }, [hasCommitmentsCoApplicant, onFieldChange])
-
-  // DISABLED: Auto-collapse causes UX issues when user is still typing
-  // Income panel now only collapses when:
-  // 1. User clicks "Yes" to commitments (explicit action)
-  // 2. User manually collapses it
-  //
-  // useEffect(() => {
-  //   if (!employmentType || hasAutoCollapsedPrimary) return
-  //   // ... auto-collapse logic removed
-  // }, [employmentType, primaryIncome, age, employmentDetails, isPrimaryIncomeExpanded, hasAutoCollapsedPrimary])
-
-  // DISABLED: Auto-collapse causes UX issues when user is still typing
-  // Co-applicant income panel now only collapses when:
-  // 1. User clicks "Yes" to co-applicant commitments (explicit action)
-  // 2. User manually collapses it
-  //
-  // useEffect(() => {
-  //   if (!showJointApplicant || hasAutoCollapsedCoApplicant) return
-  //   // ... auto-collapse logic removed
-  // }, [showJointApplicant, coApplicantIncome, coApplicantAge, isCoApplicantIncomeExpanded, hasAutoCollapsedCoApplicant])
-
-  const recognitionRate = getEmploymentRecognitionRate(employmentType)
-
-  const selfEmployedDeclared = employmentType === 'self-employed'
-    ? ensureNumber(employmentDetails?.['self-employed']?.averageReportedIncome) || primaryIncome
-    : primaryIncome
-
-  const recognizedPrimaryIncome = (() => {
-    if (employmentType === 'self-employed') {
-      return ensureNumber(selfEmployedDeclared) * recognitionRate
-    }
-    return primaryIncome * recognitionRate
-  })()
-
-  // Variable income recognition: 70% for employed/in-between-jobs, 0% for not-working
-  const variableRecognitionRate = employmentType === 'not-working' ? 0 : 0.7
-  const recognizedVariableIncome = ensureNumber(variableIncome) * variableRecognitionRate
-
-  const recognizedIncome = Math.max(recognizedPrimaryIncome + recognizedVariableIncome, 0)
-  const effectiveIncome = recognizedIncome > 0 ? recognizedIncome : primaryIncome + variableIncome
-
-  // Get display income for summary
-  const getDisplayIncome = () => {
-    if (employmentType === 'self-employed') {
-      return ensureNumber(employmentDetails?.['self-employed']?.averageReportedIncome)
-    }
-    return primaryIncome
-  }
-
-  // MAS readiness now calculated in parent and passed as prop
-
-  return (
-    <div className="space-y-6">
-      {/* PRIMARY APPLICANT SECTION HEADER */}
-      <div className="py-4 px-6 bg-blue-50 border-l-4 border-l-blue-600 -mx-4 sm:mx-0">
-        <div className="flex items-center justify-center gap-3">
-          <span className="text-2xl">👤</span>
-          <h2 className="text-lg font-bold text-blue-900 uppercase tracking-wide">Primary Applicant</h2>
-        </div>
-      </div>
-
-      <div className="space-y-4">
-        <h3 className="text-sm font-semibold text-black">Income Details</h3>
-
-        {!isPrimaryIncomeExpanded ? (
-          // COLLAPSED SUMMARY VIEW
-          <div className="p-4 border border-[#E5E5E5] border-l-4 border-l-blue-500 bg-[#F8F8F8] flex justify-between items-center">
-            <div>
-              <p className="text-sm font-semibold">Income</p>
-              <p className="text-xs text-[#666666]">
-                {EMPLOYMENT_LABELS[employmentType as keyof typeof EMPLOYMENT_LABELS] || employmentType}
-                {' • '}
-                ${formatNumberWithCommas(getDisplayIncome())}/month
-                {' • '}
-                Age {age}
-              </p>
-            </div>
-            <button
-              type="button"
-              onClick={() => setIsPrimaryIncomeExpanded(true)}
-              className="text-sm text-[#666666] hover:text-black transition-colors min-h-[44px] px-4 py-2"
-            >
-              Edit
-            </button>
-          </div>
-        ) : (
-          // EXPANDED VIEW
-          <div className="space-y-4 p-4 border border-[#E5E5E5] border-l-4 border-l-blue-500">
-            <p className="text-xs uppercase tracking-wider text-[#666666] font-semibold">
-              Income Details
-            </p>
-
-
-            {/* EMPLOYMENT TYPE FIRST - Drives progressive disclosure */}
-            <EmploymentPanel
-              applicantNumber={0}
-              control={control}
-              errors={errors}
-              touchedFields={touchedFields}
-              onFieldChange={onFieldChange}
-            />
-
-            {/* CONDITIONAL: Monthly income for employed/in-between-jobs only */}
-            {employmentType && (employmentType === 'employed' || employmentType === 'in-between-jobs') && (
-            <Controller
-              name="actualIncomes.0"
-              control={control}
-              render={({ field }) => (
-                <div>
-                  <label htmlFor="monthly-income-primary" className="text-xs uppercase tracking-wider text-[#666666] font-semibold mb-2 block">
-                    Monthly income *
-                  </label>
-                  <Input
-                    {...field}
-                    id="monthly-income-primary"
-                    type="text"
-                    inputMode="numeric"
-                    className="font-mono"
-                    placeholder="8,000"
-                    value={field.value ? formatNumberWithCommas(field.value.toString()) : ''}
-                    onChange={(event) => {
-                      const parsedValue = parseFormattedNumber(event.target.value) || 0
-                      field.onChange(parsedValue)
-                      onFieldChange('actualIncomes.0', parsedValue, {
-                        section: 'income_panel',
-                        action: 'updated_primary_income',
-                        metadata: { newValue: parsedValue, timestamp: new Date() }
-                      })
-                    }}
-                  />
-                  {errors['actualIncomes.0'] && (
-                    <p className="text-[#EF4444] text-xs mt-1">Monthly income is required</p>
-                  )}
-                </div>
-              )}
-            />
-
-            )}
-
-            {/* CONDITIONAL: Variable income for all except not-working */}
-            {employmentType && employmentType !== 'not-working' && employmentType !== 'self-employed' && (
-            <Controller
-              name="actualVariableIncomes.0"
-              control={control}
-              render={({ field }) => (
-                <div>
-                  <label htmlFor="variable-income" className="text-xs uppercase tracking-wider text-[#666666] font-semibold mb-2 block">
-                    Variable / bonus income (optional)
-                  </label>
-                  <Input
-                    {...field}
-                    id="variable-income"
-                    type="text"
-                    inputMode="numeric"
-                    className="font-mono"
-                    placeholder="1,500"
-                    value={field.value ? formatNumberWithCommas(field.value.toString()) : ''}
-                    onChange={(event) => {
-                      const parsedValue = parseFormattedNumber(event.target.value) || 0
-                      field.onChange(parsedValue)
-                      onFieldChange('actualVariableIncomes.0', parsedValue, {
-                        section: 'income_panel',
-                        action: 'updated_variable_income',
-                        metadata: { newValue: parsedValue, timestamp: new Date() }
-                      })
-                    }}
-                  />
-                  <p className="text-xs text-[#666666] mt-1">
-                    Averaged into MAS readiness for commission or bonus structures
-                  </p>
-                </div>
-              )}
-            />
-
-            )}
-
-            {/* AGE - Always required */}
-            {employmentType && (
-            <Controller
-              name="actualAges.0"
-              control={control}
-              render={({ field }) => (
-                <div>
-                  <div className="flex items-center gap-2 mb-2">
-                    <label htmlFor="age-primary" className="text-xs uppercase tracking-wider text-[#666666] font-semibold">
-                      Your Age *
-                    </label>
-                    <div className="relative group">
-                      <Info className="w-3.5 h-3.5 text-[#999999] cursor-help" />
-                      <div className="absolute left-0 bottom-full mb-2 hidden group-hover:block w-64 p-3 bg-[#000000] text-white text-xs rounded shadow-lg z-10">
-                        We use individual ages for precise income-weighted calculations that determine your maximum loan tenure.
-                        <div className="absolute left-4 top-full w-0 h-0 border-l-4 border-r-4 border-t-4 border-l-transparent border-r-transparent border-t-[#000000]"></div>
-                      </div>
-                    </div>
-                  </div>
-                  <Input
-                    {...field}
-                    id="age-primary"
-                    type="number"
-                    min="18"
-                    max="99"
-                    step="1"
-                    placeholder="35"
-                    onChange={(event) => {
-                      const value = event.target.value === '' ? '' : parseInt(event.target.value)
-                      field.onChange(value)
-                      onFieldChange('actualAges.0', value, {
-                        section: 'income_panel',
-                        action: 'updated_primary_age',
-                        metadata: { newValue: value, timestamp: new Date() }
-                      })
-                    }}
-                  />
-                  {errors['actualAges.0'] && (
-                    <p className="text-[#EF4444] text-xs mt-1">Age is required</p>
-                  )}
-                </div>
-              )}
-            />
-
-
-            )}
-
-
-          </div>
-        )}
-
-        {/* APPLICANT 1 FINANCIAL COMMITMENTS - Only show after employment, income, and age filled */}
-        {employmentType && primaryIncome > 0 && age > 0 && (
-          <div className="space-y-4">
-            <h3 className="text-sm font-semibold text-black">Financial Commitments</h3>
-            <div className="space-y-6 p-4 border border-[#E5E5E5] border-l-4 border-l-blue-500">
-              {/* Single gate question */}
-              <div className="flex items-center justify-between">
-                <div>
-                  <h4 className="font-semibold text-[#000000] text-sm">
-                    Do you have any existing loans or commitments?
-                  </h4>
-                  <p className="text-xs text-[#666666] mt-1">
-                    Property loans, car loans, credit cards, etc.
-                  </p>
-                </div>
-                <div className="flex gap-3">
-                  <button
-                    type="button"
-                    onClick={() => setHasCommitmentsPrimary(false)}
-                    className={`px-6 py-2 border text-sm font-semibold ${
-                      hasCommitmentsPrimary === false
-                        ? 'bg-[#000000] text-white border-[#000000]'
-                        : 'bg-white text-[#666666] border-[#E5E5E5] hover:border-[#000000]'
-                    }`}
-                  >
-                    No
-                  </button>
-                  <button
-                    type="button"
-                    onClick={() => setHasCommitmentsPrimary(true)}
-                    className={`px-6 py-2 border text-sm font-semibold ${
-                      hasCommitmentsPrimary === true
-                        ? 'bg-[#000000] text-white border-[#000000]'
-                        : 'bg-white text-[#666666] border-[#E5E5E5] hover:border-[#000000]'
-                    }`}
-                  >
-                    Yes
-                  </button>
-                </div>
-              </div>
-
-              {/* Only show if Yes */}
-              {hasCommitmentsPrimary && (
-                <div className="space-y-4 pl-4 border-l-2 border-[#E5E5E5]">
-                  <h5 className="font-semibold text-[#000000] text-sm">
-                    Tell us about your commitments
-                  </h5>
-
-                  {LIABILITY_CONFIG.map((config) => (
-                    <div key={config.key} className="space-y-3">
-                      <Controller
-                        name={`liabilities.${config.key}.enabled` as const}
-                        control={control}
-                        render={({ field }) => (
-                          <div className="flex items-center justify-between">
-                            <label htmlFor={`liability-${config.key}`} className="text-xs uppercase tracking-wider text-[#666666] font-semibold">
-                              {config.label}
-                            </label>
-                            <Checkbox
-                              id={`liability-${config.key}`}
-                              checked={Boolean(field.value)}
-                              onCheckedChange={(checked) => {
-                                const enabled = checked === true
-                                field.onChange(enabled)
-                                onFieldChange(`liabilities.${config.key}.enabled`, enabled, {
-                                  section: 'liabilities_panel',
-                                  action: 'toggle',
-                                  metadata: {
-                                    liabilityType: config.key,
-                                    analyticsKey: config.analyticsKey,
-                                    timestamp: new Date()
-                                  }
-                                })
-                              }}
-                            />
-                          </div>
-                        )}
-                      />
-
-                      {liabilities[config.key].enabled && (
-                        <div className="grid grid-cols-1 sm:grid-cols-[1fr_1fr] gap-3">
-                          <Controller
-                            name={`liabilities.${config.key}.outstandingBalance` as const}
-                            control={control}
-                            render={({ field }) => (
-                              <div>
-                                <label htmlFor={`${config.key}-balance`} className="text-[10px] uppercase tracking-wider text-[#666666] mb-2 block">
-                                  {config.balanceLabel}
-                                </label>
-                                <Input
-                                  {...field}
-                                  id={`${config.key}-balance`}
-                                  type="text"
-                                  inputMode="numeric"
-                                  className="font-mono"
-                                  placeholder="0"
-                                  value={field.value ? formatNumberWithCommas(field.value.toString()) : ''}
-                                  onChange={(event) => {
-                                    const parsedValue = parseFormattedNumber(event.target.value) || 0
-                                    field.onChange(parsedValue)
-                                    onFieldChange(`liabilities.${config.key}.outstandingBalance`, parsedValue, {
-                                      section: 'liabilities_panel',
-                                      action: 'balance_updated',
-                                      metadata: {
-                                        liabilityType: config.key,
-                                        newValue: parsedValue,
-                                        timestamp: new Date()
-                                      }
-                                    })
-                                  }}
-                                />
-                              </div>
-                            )}
-                          />
-
-                          <Controller
-                            name={`liabilities.${config.key}.monthlyPayment` as const}
-                            control={control}
-                            render={({ field }) => (
-                              <div>
-                                <label htmlFor={`${config.key}-payment`} className="text-[10px] uppercase tracking-wider text-[#666666] mb-2 block">
-                                  {config.paymentLabel}
-                                </label>
-                                <Input
-                                  {...field}
-                                  id={`${config.key}-payment`}
-                                  type="text"
-                                  inputMode="numeric"
-                                  className="font-mono"
-                                  placeholder="0"
-                                  value={field.value ? formatNumberWithCommas(field.value.toString()) : ''}
-                                  onChange={(event) => {
-                                    const parsedValue = parseFormattedNumber(event.target.value) || 0
-                                    field.onChange(parsedValue)
-                                    onFieldChange(`liabilities.${config.key}.monthlyPayment`, parsedValue, {
-                                      section: 'liabilities_panel',
-                                      action: 'payment_updated',
-                                      metadata: {
-                                        liabilityType: config.key,
-                                        newValue: parsedValue,
-                                        timestamp: new Date()
-                                      }
-                                    })
-                                  }}
-                                />
-                              </div>
-                            )}
-                          />
-                        </div>
-                      )}
-                    </div>
-                  ))}
-
-                  <Controller
-                    name="liabilities.otherCommitments"
-                    control={control}
-                    render={({ field }) => (
-                      <div>
-                        <label htmlFor="other-commitments" className="text-xs uppercase tracking-wider text-[#666666] font-semibold mb-2 block">
-                          Other commitments (optional)
-                        </label>
-                        <textarea
-                          {...field}
-                          id="other-commitments"
-                          rows={3}
-                          className="w-full border border-[#E5E5E5] bg-white px-3 py-2 text-sm text-black focus:outline-none focus:ring-1 focus:ring-black"
-                          placeholder="School fees, guarantor obligations, allowances"
-                          onChange={(event) => {
-                            field.onChange(event.target.value)
-                            onFieldChange('liabilities.otherCommitments', event.target.value, {
-                              section: 'liabilities_panel',
-                              action: 'updated_freeform',
-                              metadata: { length: event.target.value.length, timestamp: new Date() }
-                            })
-                          }}
-                        />
-                      </div>
-                    )}
-                  />
-                </div>
-              )}
-            </div>
-          </div>
-        )}
-
-        {showJointApplicant && (
-          <>
-            {/* CO-APPLICANT SECTION HEADER */}
-            <div className="py-4 px-6 bg-purple-50 border-l-4 border-l-purple-600 -mx-4 sm:mx-0 mt-12">
-              <div className="flex items-center justify-center gap-3">
-                <span className="text-2xl">👥</span>
-                <h2 className="text-lg font-bold text-purple-900 uppercase tracking-wide">Co-Applicant</h2>
-              </div>
-            </div>
-
-            {!isCoApplicantIncomeExpanded ? (
-              // CO-APPLICANT COLLAPSED VIEW
-              <div className="p-4 border border-[#E5E5E5] border-l-4 border-l-purple-500 bg-[#F8F8F8] flex justify-between items-center">
-                <div>
-                  <p className="text-sm font-semibold">Income</p>
-                  <p className="text-xs text-[#666666]">
-                    ${formatNumberWithCommas(coApplicantIncome)}/month
-                    {' • '}
-                    Age {coApplicantAge}
-                  </p>
-                </div>
-                <button
-                  type="button"
-                  onClick={() => setIsCoApplicantIncomeExpanded(true)}
-                  className="text-sm text-[#666666] hover:text-black transition-colors min-h-[44px] px-4 py-2"
-                >
-                  Edit
-                </button>
-              </div>
-            ) : (
-              <CoApplicantPanel
-                control={control}
-                errors={errors}
-                touchedFields={touchedFields}
-                onFieldChange={onFieldChange}
-                loanType="new_purchase"
-              />
-            )}
-
-            {/* CO-APPLICANT FINANCIAL COMMITMENTS - Only show after employment, income, and age filled */}
-            {showJointApplicant && employmentType_1 && coApplicantIncome > 0 && coApplicantAge > 0 && (
-              <div className="space-y-4">
-                <div className="space-y-6 p-4 border border-[#E5E5E5] border-l-4 border-l-purple-500">
-                  {/* Single gate question */}
-                  <div className="flex items-center justify-between">
-                    <div>
-                      <h4 className="font-semibold text-[#000000] text-sm">
-                        Does co-applicant have any existing loans or commitments?
-                      </h4>
-                      <p className="text-xs text-[#666666] mt-1">
-                        Property loans, car loans, credit cards, etc.
-                      </p>
-                    </div>
-                    <div className="flex gap-3">
-                      <button
-                        type="button"
-                        onClick={() => setHasCommitmentsCoApplicant(false)}
-                        className={`px-6 py-2 border text-sm font-semibold ${
-                          hasCommitmentsCoApplicant === false
-                            ? 'bg-[#000000] text-white border-[#000000]'
-                            : 'bg-white text-[#666666] border-[#E5E5E5] hover:border-[#000000]'
-                        }`}
-                      >
-                        No
-                      </button>
-                      <button
-                        type="button"
-                        onClick={() => setHasCommitmentsCoApplicant(true)}
-                        className={`px-6 py-2 border text-sm font-semibold ${
-                          hasCommitmentsCoApplicant === true
-                            ? 'bg-[#000000] text-white border-[#000000]'
-                            : 'bg-white text-[#666666] border-[#E5E5E5] hover:border-[#000000]'
-                        }`}
-                      >
-                        Yes
-                      </button>
-                    </div>
-                  </div>
-
-                  {/* Only show if Yes */}
-                  {hasCommitmentsCoApplicant && (
-                    <div className="space-y-4 pl-4 border-l-2 border-[#E5E5E5]">
-                      <h5 className="font-semibold text-[#000000] text-sm">
-                        Tell us about co-applicant&apos;s commitments
-                      </h5>
-
-                      {LIABILITY_CONFIG.map((config) => (
-                        <div key={config.key} className="space-y-3">
-                          <Controller
-                            name={`liabilities_2.${config.key}.enabled` as const}
-                            control={control}
-                            render={({ field }) => (
-                              <div className="flex items-center justify-between">
-                                <label htmlFor={`liability-2-${config.key}`} className="text-xs uppercase tracking-wider text-[#666666] font-semibold">
-                                  {config.label}
-                                </label>
-                                <Checkbox
-                                  id={`liability-2-${config.key}`}
-                                  checked={Boolean(field.value)}
-                                  onCheckedChange={(checked) => {
-                                    const enabled = checked === true
-                                    field.onChange(enabled)
-                                    onFieldChange(`liabilities_2.${config.key}.enabled`, enabled, {
-                                      section: 'liabilities_panel',
-                                      action: 'toggle',
-                                      metadata: {
-                                        liabilityType: config.key,
-                                        analyticsKey: config.analyticsKey,
-                                        timestamp: new Date()
-                                      }
-                                    })
-                                  }}
-                                />
-                              </div>
-                            )}
-                          />
-
-                          {liabilities2[config.key].enabled && (
-                            <div className="grid grid-cols-1 sm:grid-cols-[1fr_1fr] gap-3">
-                              <Controller
-                                name={`liabilities_2.${config.key}.outstandingBalance` as const}
-                                control={control}
-                                render={({ field }) => (
-                                  <div>
-                                    <label htmlFor={`${config.key}-2-balance`} className="text-[10px] uppercase tracking-wider text-[#666666] mb-2 block">
-                                      {config.balanceLabel}
-                                    </label>
-                                    <Input
-                                      {...field}
-                                      id={`${config.key}-2-balance`}
-                                      type="text"
-                                      inputMode="numeric"
-                                      className="font-mono"
-                                      placeholder="0"
-                                      value={field.value ? formatNumberWithCommas(field.value.toString()) : ''}
-                                      onChange={(event) => {
-                                        const parsedValue = parseFormattedNumber(event.target.value) || 0
-                                        field.onChange(parsedValue)
-                                        onFieldChange(`liabilities_2.${config.key}.outstandingBalance`, parsedValue, {
-                                          section: 'liabilities_panel',
-                                          action: 'balance_updated',
-                                          metadata: {
-                                            liabilityType: config.key,
-                                            newValue: parsedValue,
-                                            timestamp: new Date()
-                                          }
-                                        })
-                                      }}
-                                    />
-                                  </div>
-                                )}
-                              />
-
-                              <Controller
-                                name={`liabilities_2.${config.key}.monthlyPayment` as const}
-                                control={control}
-                                render={({ field }) => (
-                                  <div>
-                                    <label htmlFor={`${config.key}-2-payment`} className="text-[10px] uppercase tracking-wider text-[#666666] mb-2 block">
-                                      {config.paymentLabel}
-                                    </label>
-                                    <Input
-                                      {...field}
-                                      id={`${config.key}-2-payment`}
-                                      type="text"
-                                      inputMode="numeric"
-                                      className="font-mono"
-                                      placeholder="0"
-                                      value={field.value ? formatNumberWithCommas(field.value.toString()) : ''}
-                                      onChange={(event) => {
-                                        const parsedValue = parseFormattedNumber(event.target.value) || 0
-                                        field.onChange(parsedValue)
-                                        onFieldChange(`liabilities_2.${config.key}.monthlyPayment`, parsedValue, {
-                                          section: 'liabilities_panel',
-                                          action: 'payment_updated',
-                                          metadata: {
-                                            liabilityType: config.key,
-                                            newValue: parsedValue,
-                                            timestamp: new Date()
-                                          }
-                                        })
-                                      }}
-                                    />
-                                  </div>
-                                )}
-                              />
-                            </div>
-                          )}
-                        </div>
-                      ))}
-
-                      <Controller
-                        name="liabilities_2.otherCommitments"
-                        control={control}
-                        render={({ field }) => (
-                          <div>
-                            <label htmlFor="other-commitments-2" className="text-xs uppercase tracking-wider text-[#666666] font-semibold mb-2 block">
-                              Other commitments (optional)
-                            </label>
-                            <textarea
-                              {...field}
-                              id="other-commitments-2"
-                              rows={3}
-                              className="w-full border border-[#E5E5E5] bg-white px-3 py-2 text-sm text-black focus:outline-none focus:ring-1 focus:ring-black"
-                              placeholder="School fees, guarantor obligations, allowances"
-                              onChange={(event) => {
-                                field.onChange(event.target.value)
-                                onFieldChange('liabilities_2.otherCommitments', event.target.value, {
-                                  section: 'liabilities_panel',
-                                  action: 'updated_freeform',
-                                  metadata: { length: event.target.value.length, timestamp: new Date() }
-                                })
-                              }}
-                            />
-                          </div>
-                        )}
-                      />
-                    </div>
-                  )}
-                </div>
-              </div>
-            )}
-          </>
-        )}
-      </div>
-    </div>
-  )
-}
->>>>>>> b1d2b33f
+// ABOUTME: Step 3 New Purchase section with income panel, liabilities toggles, and MAS readiness card
+
+'use client'
+
+import { useMemo, useState, useEffect, useRef } from 'react'
+import { Control, Controller, useWatch } from 'react-hook-form'
+import { Input } from '@/components/ui/input'
+import { Checkbox } from '@/components/ui/checkbox'
+import { AlertTriangle, CheckCircle, Info } from 'lucide-react'
+import { getEmploymentRecognitionRate } from '@/lib/calculations/instant-profile'
+import type { InstantCalcResult } from '@/lib/contracts/form-contracts'
+import type { MasReadinessResult } from '@/hooks/useMasReadiness'
+import { formatNumberWithCommas, parseFormattedNumber } from '@/lib/utils'
+import { EmploymentPanel } from './EmploymentPanel'
+import { EMPLOYMENT_LABELS } from '@/lib/forms/employment-types'
+import { CoApplicantPanel } from './CoApplicantPanel'
+
+type LiabilityKey = 'propertyLoans' | 'carLoans' | 'creditCards' | 'personalLines'
+
+interface LiabilityDetails {
+  enabled: boolean
+  outstandingBalance: number | ''
+  monthlyPayment: number | ''
+}
+
+type LiabilityState = Record<LiabilityKey, LiabilityDetails> & {
+  otherCommitments: string
+}
+
+interface Step3NewPurchaseProps {
+  onFieldChange: (field: string, value: any, analytics?: any) => void
+  showJointApplicant: boolean
+  errors: any
+  touchedFields?: any
+  getErrorMessage: (error: any) => string
+  control: Control<any>
+  instantCalcResult?: InstantCalcResult | null
+  masReadiness: MasReadinessResult
+}
+
+const LIABILITY_CONFIG: Array<{ key: LiabilityKey; label: string; balanceLabel: string; paymentLabel: string; analyticsKey: string }> = [
+  {
+    key: 'propertyLoans',
+    label: 'Property loans',
+    balanceLabel: 'Property loan outstanding balance',
+    paymentLabel: 'Property loan monthly payment',
+    analyticsKey: 'property_loans'
+  },
+  {
+    key: 'carLoans',
+    label: 'Car loans',
+    balanceLabel: 'Car loan outstanding balance',
+    paymentLabel: 'Car loan monthly payment',
+    analyticsKey: 'car_loans'
+  },
+  {
+    key: 'creditCards',
+    label: 'Credit cards',
+    balanceLabel: 'Credit card outstanding balance',
+    paymentLabel: 'Credit card minimum payment',
+    analyticsKey: 'credit_cards'
+  },
+  {
+    key: 'personalLines',
+    label: 'Personal lines',
+    balanceLabel: 'Personal line outstanding balance',
+    paymentLabel: 'Personal line monthly payment',
+    analyticsKey: 'personal_lines'
+  }
+]
+
+const ensureNumber = (value: unknown): number => {
+  if (typeof value === 'number' && !Number.isNaN(value)) return value
+  if (typeof value === 'string' && value.trim() !== '') {
+    const parsed = Number(value)
+    if (!Number.isNaN(parsed)) return parsed
+  }
+  return 0
+}
+
+export function Step3NewPurchase({ onFieldChange, showJointApplicant, errors, touchedFields, getErrorMessage, control, instantCalcResult, masReadiness }: Step3NewPurchaseProps) {
+  const [hasCommitmentsPrimary, setHasCommitmentsPrimary] = useState<boolean | null>(null)
+  const [hasCommitmentsCoApplicant, setHasCommitmentsCoApplicant] = useState<boolean | null>(null)
+  const [isPrimaryIncomeExpanded, setIsPrimaryIncomeExpanded] = useState(true)
+  const [isCoApplicantIncomeExpanded, setIsCoApplicantIncomeExpanded] = useState(true)
+  const [hasAutoCollapsedPrimary, setHasAutoCollapsedPrimary] = useState(false)
+  const [hasAutoCollapsedCoApplicant, setHasAutoCollapsedCoApplicant] = useState(false)
+
+  const primaryIncome = ensureNumber(useWatch({ control, name: 'actualIncomes.0' }))
+  const variableIncome = ensureNumber(useWatch({ control, name: 'actualVariableIncomes.0' }))
+  const age = ensureNumber(useWatch({ control, name: 'actualAges.0' }))
+  
+  // Track previous values to detect actual user input (not just pre-filled values)
+  // Initialize with current values so first render doesn't trigger collapse
+  const prevPrimaryIncomeRef = useRef<number>(primaryIncome)
+  const prevAgeRef = useRef<number>(age)
+  const employmentType = (useWatch({ control, name: 'employmentType' }) as string) || ''
+  const employmentDetails = useWatch({ control, name: 'employmentDetails' }) as Record<string, any> | undefined
+  const liabilitiesRaw = useWatch({ control, name: 'liabilities' }) as Partial<LiabilityState> | undefined
+  const liabilities2Raw = useWatch({ control, name: 'liabilities_2' }) as Partial<LiabilityState> | undefined
+  const propertyValue = ensureNumber(useWatch({ control, name: 'priceRange' }))
+  const loanAmount = ensureNumber(instantCalcResult?.maxLoanAmount)
+  const propertyType = (useWatch({ control, name: 'propertyType' }) as string) || 'Private'
+
+  // Co-applicant fields
+  const coApplicantIncome = ensureNumber(useWatch({ control, name: 'actualIncomes.1' }))
+  const coApplicantAge = ensureNumber(useWatch({ control, name: 'actualAges.1' }))
+  const employmentType_1 = (useWatch({ control, name: 'employmentType_1' }) as string) || ''
+  const prevCoIncomeRef = useRef<number>(coApplicantIncome)
+  const prevCoAgeRef = useRef<number>(coApplicantAge)
+
+  const liabilities: LiabilityState = useMemo(() => {
+    const base: LiabilityState = {
+      propertyLoans: { enabled: false, outstandingBalance: '', monthlyPayment: '' },
+      carLoans: { enabled: false, outstandingBalance: '', monthlyPayment: '' },
+      creditCards: { enabled: false, outstandingBalance: '', monthlyPayment: '' },
+      personalLines: { enabled: false, outstandingBalance: '', monthlyPayment: '' },
+      otherCommitments: ''
+    }
+
+    if (!liabilitiesRaw) {
+      return base
+    }
+
+    return {
+      ...base,
+      ...liabilitiesRaw,
+      propertyLoans: { ...base.propertyLoans, ...liabilitiesRaw.propertyLoans },
+      carLoans: { ...base.carLoans, ...liabilitiesRaw.carLoans },
+      creditCards: { ...base.creditCards, ...liabilitiesRaw.creditCards },
+      personalLines: { ...base.personalLines, ...liabilitiesRaw.personalLines },
+      otherCommitments: liabilitiesRaw.otherCommitments ?? ''
+    }
+  }, [liabilitiesRaw])
+
+  const liabilities2: LiabilityState = useMemo(() => {
+    const base: LiabilityState = {
+      propertyLoans: { enabled: false, outstandingBalance: '', monthlyPayment: '' },
+      carLoans: { enabled: false, outstandingBalance: '', monthlyPayment: '' },
+      creditCards: { enabled: false, outstandingBalance: '', monthlyPayment: '' },
+      personalLines: { enabled: false, outstandingBalance: '', monthlyPayment: '' },
+      otherCommitments: ''
+    }
+
+    if (!liabilities2Raw) {
+      return base
+    }
+
+    return {
+      ...base,
+      ...liabilities2Raw,
+      propertyLoans: { ...base.propertyLoans, ...liabilities2Raw.propertyLoans },
+      carLoans: { ...base.carLoans, ...liabilities2Raw.carLoans },
+      creditCards: { ...base.creditCards, ...liabilities2Raw.creditCards },
+      personalLines: { ...base.personalLines, ...liabilities2Raw.personalLines },
+      otherCommitments: liabilities2Raw.otherCommitments ?? ''
+    }
+  }, [liabilities2Raw])
+
+  const totalMonthlyCommitments = useMemo(() => {
+    return LIABILITY_CONFIG.reduce((total, config) => {
+      const details = liabilities[config.key]
+      if (!details?.enabled) return total
+      return total + ensureNumber(details.monthlyPayment)
+    }, 0)
+  }, [liabilities])
+
+  // Clear all commitment fields when user selects "No" to having commitments
+  useEffect(() => {
+    if (hasCommitmentsPrimary === false) {
+      LIABILITY_CONFIG.forEach((config) => {
+        onFieldChange(`liabilities.${config.key}.enabled`, false)
+        onFieldChange(`liabilities.${config.key}.outstandingBalance`, '')
+        onFieldChange(`liabilities.${config.key}.monthlyPayment`, '')
+      })
+      onFieldChange('liabilities.otherCommitments', '')
+    }
+  }, [hasCommitmentsPrimary, onFieldChange])
+
+  useEffect(() => {
+    if (hasCommitmentsCoApplicant === false) {
+      LIABILITY_CONFIG.forEach((config) => {
+        onFieldChange(`liabilities_2.${config.key}.enabled`, false)
+        onFieldChange(`liabilities_2.${config.key}.outstandingBalance`, '')
+        onFieldChange(`liabilities_2.${config.key}.monthlyPayment`, '')
+      })
+      onFieldChange('liabilities_2.otherCommitments', '')
+    }
+  }, [hasCommitmentsCoApplicant, onFieldChange])
+
+  useEffect(() => {
+    if (hasCommitmentsCoApplicant === false) {
+      LIABILITY_CONFIG.forEach((config) => {
+        onFieldChange(`liabilities_2.${config.key}.enabled`, false)
+        onFieldChange(`liabilities_2.${config.key}.outstandingBalance`, '')
+        onFieldChange(`liabilities_2.${config.key}.monthlyPayment`, '')
+      })
+      onFieldChange('liabilities_2.otherCommitments', '')
+    }
+  }, [hasCommitmentsCoApplicant, onFieldChange])
+
+  // DISABLED: Auto-collapse causes UX issues when user is still typing
+  // Income panel now only collapses when:
+  // 1. User clicks "Yes" to commitments (explicit action)
+  // 2. User manually collapses it
+  //
+  // useEffect(() => {
+  //   if (!employmentType || hasAutoCollapsedPrimary) return
+  //   // ... auto-collapse logic removed
+  // }, [employmentType, primaryIncome, age, employmentDetails, isPrimaryIncomeExpanded, hasAutoCollapsedPrimary])
+
+  // DISABLED: Auto-collapse causes UX issues when user is still typing
+  // Co-applicant income panel now only collapses when:
+  // 1. User clicks "Yes" to co-applicant commitments (explicit action)
+  // 2. User manually collapses it
+  //
+  // useEffect(() => {
+  //   if (!showJointApplicant || hasAutoCollapsedCoApplicant) return
+  //   // ... auto-collapse logic removed
+  // }, [showJointApplicant, coApplicantIncome, coApplicantAge, isCoApplicantIncomeExpanded, hasAutoCollapsedCoApplicant])
+
+  const recognitionRate = getEmploymentRecognitionRate(employmentType)
+
+  const selfEmployedDeclared = employmentType === 'self-employed'
+    ? ensureNumber(employmentDetails?.['self-employed']?.averageReportedIncome) || primaryIncome
+    : primaryIncome
+
+  const recognizedPrimaryIncome = (() => {
+    if (employmentType === 'self-employed') {
+      return ensureNumber(selfEmployedDeclared) * recognitionRate
+    }
+    return primaryIncome * recognitionRate
+  })()
+
+  // Variable income recognition: 70% for employed/in-between-jobs, 0% for not-working
+  const variableRecognitionRate = employmentType === 'not-working' ? 0 : 0.7
+  const recognizedVariableIncome = ensureNumber(variableIncome) * variableRecognitionRate
+
+  const recognizedIncome = Math.max(recognizedPrimaryIncome + recognizedVariableIncome, 0)
+  const effectiveIncome = recognizedIncome > 0 ? recognizedIncome : primaryIncome + variableIncome
+
+  // Get display income for summary
+  const getDisplayIncome = () => {
+    if (employmentType === 'self-employed') {
+      return ensureNumber(employmentDetails?.['self-employed']?.averageReportedIncome)
+    }
+    return primaryIncome
+  }
+
+  // MAS readiness now calculated in parent and passed as prop
+
+  return (
+    <div className="space-y-6">
+      {/* PRIMARY APPLICANT SECTION HEADER */}
+      <div className="py-4 px-6 bg-blue-50 border-l-4 border-l-blue-600 -mx-4 sm:mx-0">
+        <div className="flex items-center justify-center gap-3">
+          <span className="text-2xl">👤</span>
+          <h2 className="text-lg font-bold text-blue-900 uppercase tracking-wide">Primary Applicant</h2>
+        </div>
+      </div>
+
+      <div className="space-y-4">
+        <h3 className="text-sm font-semibold text-black">Income Details</h3>
+
+        {!isPrimaryIncomeExpanded ? (
+          // COLLAPSED SUMMARY VIEW
+          <div className="p-4 border border-[#E5E5E5] border-l-4 border-l-blue-500 bg-[#F8F8F8] flex justify-between items-center">
+            <div>
+              <p className="text-sm font-semibold">Income</p>
+              <p className="text-xs text-[#666666]">
+                {EMPLOYMENT_LABELS[employmentType as keyof typeof EMPLOYMENT_LABELS] || employmentType}
+                {' • '}
+                ${formatNumberWithCommas(getDisplayIncome())}/month
+                {' • '}
+                Age {age}
+              </p>
+            </div>
+            <button
+              type="button"
+              onClick={() => setIsPrimaryIncomeExpanded(true)}
+              className="text-sm text-[#666666] hover:text-black transition-colors min-h-[44px] px-4 py-2"
+            >
+              Edit
+            </button>
+          </div>
+        ) : (
+          // EXPANDED VIEW
+          <div className="space-y-4 p-4 border border-[#E5E5E5] border-l-4 border-l-blue-500">
+            <p className="text-xs uppercase tracking-wider text-[#666666] font-semibold">
+              Income Details
+            </p>
+
+
+            {/* EMPLOYMENT TYPE FIRST - Drives progressive disclosure */}
+            <EmploymentPanel
+              applicantNumber={0}
+              control={control}
+              errors={errors}
+              touchedFields={touchedFields}
+              onFieldChange={onFieldChange}
+            />
+
+            {/* CONDITIONAL: Monthly income for employed/in-between-jobs only */}
+            {employmentType && (employmentType === 'employed' || employmentType === 'in-between-jobs') && (
+            <Controller
+              name="actualIncomes.0"
+              control={control}
+              render={({ field }) => (
+                <div>
+                  <label htmlFor="monthly-income-primary" className="text-xs uppercase tracking-wider text-[#666666] font-semibold mb-2 block">
+                    Monthly income *
+                  </label>
+                  <Input
+                    {...field}
+                    id="monthly-income-primary"
+                    type="text"
+                    inputMode="numeric"
+                    className="font-mono"
+                    placeholder="8,000"
+                    value={field.value ? formatNumberWithCommas(field.value.toString()) : ''}
+                    onChange={(event) => {
+                      const parsedValue = parseFormattedNumber(event.target.value) || 0
+                      field.onChange(parsedValue)
+                      onFieldChange('actualIncomes.0', parsedValue, {
+                        section: 'income_panel',
+                        action: 'updated_primary_income',
+                        metadata: { newValue: parsedValue, timestamp: new Date() }
+                      })
+                    }}
+                  />
+                  {errors['actualIncomes.0'] && (
+                    <p className="text-[#EF4444] text-xs mt-1">Monthly income is required</p>
+                  )}
+                </div>
+              )}
+            />
+
+            )}
+
+            {/* CONDITIONAL: Variable income for all except not-working */}
+            {employmentType && employmentType !== 'not-working' && employmentType !== 'self-employed' && (
+            <Controller
+              name="actualVariableIncomes.0"
+              control={control}
+              render={({ field }) => (
+                <div>
+                  <label htmlFor="variable-income" className="text-xs uppercase tracking-wider text-[#666666] font-semibold mb-2 block">
+                    Variable / bonus income (optional)
+                  </label>
+                  <Input
+                    {...field}
+                    id="variable-income"
+                    type="text"
+                    inputMode="numeric"
+                    className="font-mono"
+                    placeholder="1,500"
+                    value={field.value ? formatNumberWithCommas(field.value.toString()) : ''}
+                    onChange={(event) => {
+                      const parsedValue = parseFormattedNumber(event.target.value) || 0
+                      field.onChange(parsedValue)
+                      onFieldChange('actualVariableIncomes.0', parsedValue, {
+                        section: 'income_panel',
+                        action: 'updated_variable_income',
+                        metadata: { newValue: parsedValue, timestamp: new Date() }
+                      })
+                    }}
+                  />
+                  <p className="text-xs text-[#666666] mt-1">
+                    Averaged into MAS readiness for commission or bonus structures
+                  </p>
+                </div>
+              )}
+            />
+
+            )}
+
+            {/* AGE - Always required */}
+            {employmentType && (
+            <Controller
+              name="actualAges.0"
+              control={control}
+              render={({ field }) => (
+                <div>
+                  <div className="flex items-center gap-2 mb-2">
+                    <label htmlFor="age-primary" className="text-xs uppercase tracking-wider text-[#666666] font-semibold">
+                      Your Age *
+                    </label>
+                    <div className="relative group">
+                      <Info className="w-3.5 h-3.5 text-[#999999] cursor-help" />
+                      <div className="absolute left-0 bottom-full mb-2 hidden group-hover:block w-64 p-3 bg-[#000000] text-white text-xs rounded shadow-lg z-10">
+                        We use individual ages for precise income-weighted calculations that determine your maximum loan tenure.
+                        <div className="absolute left-4 top-full w-0 h-0 border-l-4 border-r-4 border-t-4 border-l-transparent border-r-transparent border-t-[#000000]"></div>
+                      </div>
+                    </div>
+                  </div>
+                  <Input
+                    {...field}
+                    id="age-primary"
+                    type="number"
+                    min="18"
+                    max="99"
+                    step="1"
+                    placeholder="35"
+                    onChange={(event) => {
+                      const value = event.target.value === '' ? '' : parseInt(event.target.value)
+                      field.onChange(value)
+                      onFieldChange('actualAges.0', value, {
+                        section: 'income_panel',
+                        action: 'updated_primary_age',
+                        metadata: { newValue: value, timestamp: new Date() }
+                      })
+                    }}
+                  />
+                  {errors['actualAges.0'] && (
+                    <p className="text-[#EF4444] text-xs mt-1">Age is required</p>
+                  )}
+                </div>
+              )}
+            />
+
+
+            )}
+
+
+          </div>
+        )}
+
+        {/* APPLICANT 1 FINANCIAL COMMITMENTS - Only show after employment, income, and age filled */}
+        {employmentType && primaryIncome > 0 && age > 0 && (
+          <div className="space-y-4">
+            <h3 className="text-sm font-semibold text-black">Financial Commitments</h3>
+            <div className="space-y-6 p-4 border border-[#E5E5E5] border-l-4 border-l-blue-500">
+              {/* Single gate question */}
+              <div className="flex items-center justify-between">
+                <div>
+                  <h4 className="font-semibold text-[#000000] text-sm">
+                    Do you have any existing loans or commitments?
+                  </h4>
+                  <p className="text-xs text-[#666666] mt-1">
+                    Property loans, car loans, credit cards, etc.
+                  </p>
+                </div>
+                <div className="flex gap-3">
+                  <button
+                    type="button"
+                    onClick={() => setHasCommitmentsPrimary(false)}
+                    className={`px-6 py-2 border text-sm font-semibold ${
+                      hasCommitmentsPrimary === false
+                        ? 'bg-[#000000] text-white border-[#000000]'
+                        : 'bg-white text-[#666666] border-[#E5E5E5] hover:border-[#000000]'
+                    }`}
+                  >
+                    No
+                  </button>
+                  <button
+                    type="button"
+                    onClick={() => setHasCommitmentsPrimary(true)}
+                    className={`px-6 py-2 border text-sm font-semibold ${
+                      hasCommitmentsPrimary === true
+                        ? 'bg-[#000000] text-white border-[#000000]'
+                        : 'bg-white text-[#666666] border-[#E5E5E5] hover:border-[#000000]'
+                    }`}
+                  >
+                    Yes
+                  </button>
+                </div>
+              </div>
+
+              {/* Only show if Yes */}
+              {hasCommitmentsPrimary && (
+                <div className="space-y-4 pl-4 border-l-2 border-[#E5E5E5]">
+                  <h5 className="font-semibold text-[#000000] text-sm">
+                    Tell us about your commitments
+                  </h5>
+
+                  {LIABILITY_CONFIG.map((config) => (
+                    <div key={config.key} className="space-y-3">
+                      <Controller
+                        name={`liabilities.${config.key}.enabled` as const}
+                        control={control}
+                        render={({ field }) => (
+                          <div className="flex items-center justify-between">
+                            <label htmlFor={`liability-${config.key}`} className="text-xs uppercase tracking-wider text-[#666666] font-semibold">
+                              {config.label}
+                            </label>
+                            <Checkbox
+                              id={`liability-${config.key}`}
+                              checked={Boolean(field.value)}
+                              onCheckedChange={(checked) => {
+                                const enabled = checked === true
+                                field.onChange(enabled)
+                                onFieldChange(`liabilities.${config.key}.enabled`, enabled, {
+                                  section: 'liabilities_panel',
+                                  action: 'toggle',
+                                  metadata: {
+                                    liabilityType: config.key,
+                                    analyticsKey: config.analyticsKey,
+                                    timestamp: new Date()
+                                  }
+                                })
+                              }}
+                            />
+                          </div>
+                        )}
+                      />
+
+                      {liabilities[config.key].enabled && (
+                        <div className="grid grid-cols-1 sm:grid-cols-[1fr_1fr] gap-3">
+                          <Controller
+                            name={`liabilities.${config.key}.outstandingBalance` as const}
+                            control={control}
+                            render={({ field }) => (
+                              <div>
+                                <label htmlFor={`${config.key}-balance`} className="text-[10px] uppercase tracking-wider text-[#666666] mb-2 block">
+                                  {config.balanceLabel}
+                                </label>
+                                <Input
+                                  {...field}
+                                  id={`${config.key}-balance`}
+                                  type="text"
+                                  inputMode="numeric"
+                                  className="font-mono"
+                                  placeholder="0"
+                                  value={field.value ? formatNumberWithCommas(field.value.toString()) : ''}
+                                  onChange={(event) => {
+                                    const parsedValue = parseFormattedNumber(event.target.value) || 0
+                                    field.onChange(parsedValue)
+                                    onFieldChange(`liabilities.${config.key}.outstandingBalance`, parsedValue, {
+                                      section: 'liabilities_panel',
+                                      action: 'balance_updated',
+                                      metadata: {
+                                        liabilityType: config.key,
+                                        newValue: parsedValue,
+                                        timestamp: new Date()
+                                      }
+                                    })
+                                  }}
+                                />
+                              </div>
+                            )}
+                          />
+
+                          <Controller
+                            name={`liabilities.${config.key}.monthlyPayment` as const}
+                            control={control}
+                            render={({ field }) => (
+                              <div>
+                                <label htmlFor={`${config.key}-payment`} className="text-[10px] uppercase tracking-wider text-[#666666] mb-2 block">
+                                  {config.paymentLabel}
+                                </label>
+                                <Input
+                                  {...field}
+                                  id={`${config.key}-payment`}
+                                  type="text"
+                                  inputMode="numeric"
+                                  className="font-mono"
+                                  placeholder="0"
+                                  value={field.value ? formatNumberWithCommas(field.value.toString()) : ''}
+                                  onChange={(event) => {
+                                    const parsedValue = parseFormattedNumber(event.target.value) || 0
+                                    field.onChange(parsedValue)
+                                    onFieldChange(`liabilities.${config.key}.monthlyPayment`, parsedValue, {
+                                      section: 'liabilities_panel',
+                                      action: 'payment_updated',
+                                      metadata: {
+                                        liabilityType: config.key,
+                                        newValue: parsedValue,
+                                        timestamp: new Date()
+                                      }
+                                    })
+                                  }}
+                                />
+                              </div>
+                            )}
+                          />
+                        </div>
+                      )}
+                    </div>
+                  ))}
+
+                  <Controller
+                    name="liabilities.otherCommitments"
+                    control={control}
+                    render={({ field }) => (
+                      <div>
+                        <label htmlFor="other-commitments" className="text-xs uppercase tracking-wider text-[#666666] font-semibold mb-2 block">
+                          Other commitments (optional)
+                        </label>
+                        <textarea
+                          {...field}
+                          id="other-commitments"
+                          rows={3}
+                          className="w-full border border-[#E5E5E5] bg-white px-3 py-2 text-sm text-black focus:outline-none focus:ring-1 focus:ring-black"
+                          placeholder="School fees, guarantor obligations, allowances"
+                          onChange={(event) => {
+                            field.onChange(event.target.value)
+                            onFieldChange('liabilities.otherCommitments', event.target.value, {
+                              section: 'liabilities_panel',
+                              action: 'updated_freeform',
+                              metadata: { length: event.target.value.length, timestamp: new Date() }
+                            })
+                          }}
+                        />
+                      </div>
+                    )}
+                  />
+                </div>
+              )}
+            </div>
+          </div>
+        )}
+
+        {showJointApplicant && (
+          <>
+            {/* CO-APPLICANT SECTION HEADER */}
+            <div className="py-4 px-6 bg-purple-50 border-l-4 border-l-purple-600 -mx-4 sm:mx-0 mt-12">
+              <div className="flex items-center justify-center gap-3">
+                <span className="text-2xl">👥</span>
+                <h2 className="text-lg font-bold text-purple-900 uppercase tracking-wide">Co-Applicant</h2>
+              </div>
+            </div>
+
+            {!isCoApplicantIncomeExpanded ? (
+              // CO-APPLICANT COLLAPSED VIEW
+              <div className="p-4 border border-[#E5E5E5] border-l-4 border-l-purple-500 bg-[#F8F8F8] flex justify-between items-center">
+                <div>
+                  <p className="text-sm font-semibold">Income</p>
+                  <p className="text-xs text-[#666666]">
+                    ${formatNumberWithCommas(coApplicantIncome)}/month
+                    {' • '}
+                    Age {coApplicantAge}
+                  </p>
+                </div>
+                <button
+                  type="button"
+                  onClick={() => setIsCoApplicantIncomeExpanded(true)}
+                  className="text-sm text-[#666666] hover:text-black transition-colors min-h-[44px] px-4 py-2"
+                >
+                  Edit
+                </button>
+              </div>
+            ) : (
+              <CoApplicantPanel
+                control={control}
+                errors={errors}
+                touchedFields={touchedFields}
+                onFieldChange={onFieldChange}
+                loanType="new_purchase"
+              />
+            )}
+
+            {/* CO-APPLICANT FINANCIAL COMMITMENTS - Only show after employment, income, and age filled */}
+            {showJointApplicant && employmentType_1 && coApplicantIncome > 0 && coApplicantAge > 0 && (
+              <div className="space-y-4">
+                <div className="space-y-6 p-4 border border-[#E5E5E5] border-l-4 border-l-purple-500">
+                  {/* Single gate question */}
+                  <div className="flex items-center justify-between">
+                    <div>
+                      <h4 className="font-semibold text-[#000000] text-sm">
+                        Does co-applicant have any existing loans or commitments?
+                      </h4>
+                      <p className="text-xs text-[#666666] mt-1">
+                        Property loans, car loans, credit cards, etc.
+                      </p>
+                    </div>
+                    <div className="flex gap-3">
+                      <button
+                        type="button"
+                        onClick={() => setHasCommitmentsCoApplicant(false)}
+                        className={`px-6 py-2 border text-sm font-semibold ${
+                          hasCommitmentsCoApplicant === false
+                            ? 'bg-[#000000] text-white border-[#000000]'
+                            : 'bg-white text-[#666666] border-[#E5E5E5] hover:border-[#000000]'
+                        }`}
+                      >
+                        No
+                      </button>
+                      <button
+                        type="button"
+                        onClick={() => setHasCommitmentsCoApplicant(true)}
+                        className={`px-6 py-2 border text-sm font-semibold ${
+                          hasCommitmentsCoApplicant === true
+                            ? 'bg-[#000000] text-white border-[#000000]'
+                            : 'bg-white text-[#666666] border-[#E5E5E5] hover:border-[#000000]'
+                        }`}
+                      >
+                        Yes
+                      </button>
+                    </div>
+                  </div>
+
+                  {/* Only show if Yes */}
+                  {hasCommitmentsCoApplicant && (
+                    <div className="space-y-4 pl-4 border-l-2 border-[#E5E5E5]">
+                      <h5 className="font-semibold text-[#000000] text-sm">
+                        Tell us about co-applicant&apos;s commitments
+                      </h5>
+
+                      {LIABILITY_CONFIG.map((config) => (
+                        <div key={config.key} className="space-y-3">
+                          <Controller
+                            name={`liabilities_2.${config.key}.enabled` as const}
+                            control={control}
+                            render={({ field }) => (
+                              <div className="flex items-center justify-between">
+                                <label htmlFor={`liability-2-${config.key}`} className="text-xs uppercase tracking-wider text-[#666666] font-semibold">
+                                  {config.label}
+                                </label>
+                                <Checkbox
+                                  id={`liability-2-${config.key}`}
+                                  checked={Boolean(field.value)}
+                                  onCheckedChange={(checked) => {
+                                    const enabled = checked === true
+                                    field.onChange(enabled)
+                                    onFieldChange(`liabilities_2.${config.key}.enabled`, enabled, {
+                                      section: 'liabilities_panel',
+                                      action: 'toggle',
+                                      metadata: {
+                                        liabilityType: config.key,
+                                        analyticsKey: config.analyticsKey,
+                                        timestamp: new Date()
+                                      }
+                                    })
+                                  }}
+                                />
+                              </div>
+                            )}
+                          />
+
+                          {liabilities2[config.key].enabled && (
+                            <div className="grid grid-cols-1 sm:grid-cols-[1fr_1fr] gap-3">
+                              <Controller
+                                name={`liabilities_2.${config.key}.outstandingBalance` as const}
+                                control={control}
+                                render={({ field }) => (
+                                  <div>
+                                    <label htmlFor={`${config.key}-2-balance`} className="text-[10px] uppercase tracking-wider text-[#666666] mb-2 block">
+                                      {config.balanceLabel}
+                                    </label>
+                                    <Input
+                                      {...field}
+                                      id={`${config.key}-2-balance`}
+                                      type="text"
+                                      inputMode="numeric"
+                                      className="font-mono"
+                                      placeholder="0"
+                                      value={field.value ? formatNumberWithCommas(field.value.toString()) : ''}
+                                      onChange={(event) => {
+                                        const parsedValue = parseFormattedNumber(event.target.value) || 0
+                                        field.onChange(parsedValue)
+                                        onFieldChange(`liabilities_2.${config.key}.outstandingBalance`, parsedValue, {
+                                          section: 'liabilities_panel',
+                                          action: 'balance_updated',
+                                          metadata: {
+                                            liabilityType: config.key,
+                                            newValue: parsedValue,
+                                            timestamp: new Date()
+                                          }
+                                        })
+                                      }}
+                                    />
+                                  </div>
+                                )}
+                              />
+
+                              <Controller
+                                name={`liabilities_2.${config.key}.monthlyPayment` as const}
+                                control={control}
+                                render={({ field }) => (
+                                  <div>
+                                    <label htmlFor={`${config.key}-2-payment`} className="text-[10px] uppercase tracking-wider text-[#666666] mb-2 block">
+                                      {config.paymentLabel}
+                                    </label>
+                                    <Input
+                                      {...field}
+                                      id={`${config.key}-2-payment`}
+                                      type="text"
+                                      inputMode="numeric"
+                                      className="font-mono"
+                                      placeholder="0"
+                                      value={field.value ? formatNumberWithCommas(field.value.toString()) : ''}
+                                      onChange={(event) => {
+                                        const parsedValue = parseFormattedNumber(event.target.value) || 0
+                                        field.onChange(parsedValue)
+                                        onFieldChange(`liabilities_2.${config.key}.monthlyPayment`, parsedValue, {
+                                          section: 'liabilities_panel',
+                                          action: 'payment_updated',
+                                          metadata: {
+                                            liabilityType: config.key,
+                                            newValue: parsedValue,
+                                            timestamp: new Date()
+                                          }
+                                        })
+                                      }}
+                                    />
+                                  </div>
+                                )}
+                              />
+                            </div>
+                          )}
+                        </div>
+                      ))}
+
+                      <Controller
+                        name="liabilities_2.otherCommitments"
+                        control={control}
+                        render={({ field }) => (
+                          <div>
+                            <label htmlFor="other-commitments-2" className="text-xs uppercase tracking-wider text-[#666666] font-semibold mb-2 block">
+                              Other commitments (optional)
+                            </label>
+                            <textarea
+                              {...field}
+                              id="other-commitments-2"
+                              rows={3}
+                              className="w-full border border-[#E5E5E5] bg-white px-3 py-2 text-sm text-black focus:outline-none focus:ring-1 focus:ring-black"
+                              placeholder="School fees, guarantor obligations, allowances"
+                              onChange={(event) => {
+                                field.onChange(event.target.value)
+                                onFieldChange('liabilities_2.otherCommitments', event.target.value, {
+                                  section: 'liabilities_panel',
+                                  action: 'updated_freeform',
+                                  metadata: { length: event.target.value.length, timestamp: new Date() }
+                                })
+                              }}
+                            />
+                          </div>
+                        )}
+                      />
+                    </div>
+                  )}
+                </div>
+              </div>
+            )}
+          </>
+        )}
+      </div>
+    </div>
+  )
+}